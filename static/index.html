<!doctype html>
<html>
<head>
  <meta charset="utf-8" />
  <title>Factory Floor Digital Twin</title>
  <style>
<<<<<<< HEAD
    body { 
      font-family: system-ui, -apple-system, "Segoe UI", Roboto, Arial; 
      margin: 12px; 
      background: linear-gradient(135deg, #667eea 0%, #764ba2 100%);
      min-height: 100vh;
    }
    header { 
      display:flex; 
      gap:16px; 
      align-items:center; 
      margin-bottom: 20px;
    }
    h1 {
      color: white;
      text-shadow: 0 2px 4px rgba(0,0,0,0.3);
      margin: 0;
    }
    .card { 
      background: rgba(255,255,255,0.95); 
      padding: 16px; 
      border-radius: 12px; 
      box-shadow: 0 8px 32px rgba(0,0,0,0.1);
      backdrop-filter: blur(10px);
      border: 1px solid rgba(255,255,255,0.2);
      margin-bottom: 16px; 
    }
    .grid { 
      display: grid; 
      grid-template-columns: 1fr 400px; 
      gap: 20px; 
    }
    .machines { 
      display: flex; 
      flex-direction: column; 
      gap: 12px; 
      max-height: 65vh; 
      overflow: auto; 
    }
    .machine { 
      display: flex; 
      justify-content: space-between; 
      align-items: center; 
      padding: 12px; 
      border-radius: 10px; 
      border: 2px solid #e5e7eb;
      background: linear-gradient(135deg, #f8fafc 0%, #e2e8f0 100%);
      transition: all 0.3s ease;
    }
    .machine:hover {
      transform: translateY(-2px);
      box-shadow: 0 4px 16px rgba(0,0,0,0.1);
    }
    .machine.offline {
      border-color: #ef4444;
      background: linear-gradient(135deg, #fef2f2 0%, #fee2e2 100%);
    }
    .machine.online {
      border-color: #10b981;
      background: linear-gradient(135deg, #f0fdf4 0%, #dcfce7 100%);
    }
    button { 
      padding: 10px 16px; 
      border-radius: 8px; 
      border: none; 
      background: linear-gradient(135deg, #3b82f6 0%, #1d4ed8 100%);
      color: white; 
      cursor: pointer; 
      font-weight: 500;
      transition: all 0.3s ease;
    }
    button:hover {
      transform: translateY(-1px);
      box-shadow: 0 4px 12px rgba(59, 130, 246, 0.4);
    }
    button.secondary { 
      background: linear-gradient(135deg, #10b981 0%, #047857 100%);
    }
    button.secondary:hover {
      box-shadow: 0 4px 12px rgba(16, 185, 129, 0.4);
    }
    button.danger {
      background: linear-gradient(135deg, #ef4444 0%, #dc2626 100%);
    }
    button.danger:hover {
      box-shadow: 0 4px 12px rgba(239, 68, 68, 0.4);
    }
    footer { 
      margin-top: 20px; 
      color: rgba(255,255,255,0.8); 
      font-size: 13px; 
      text-align: center;
    }
    label { 
      font-size: 14px; 
      color: #374151;
      font-weight: 500;
      display: block;
      margin-bottom: 4px;
    }
    input[type="number"], input[type="text"], select { 
      padding: 8px 12px; 
      border-radius: 6px; 
      border: 2px solid #d1d5db; 
      margin-right: 8px;
      margin-bottom: 8px;
      transition: border-color 0.3s ease;
    }
    input:focus, select:focus {
      outline: none;
      border-color: #3b82f6;
      box-shadow: 0 0 0 3px rgba(59, 130, 246, 0.1);
    }
    .bottleneck { 
      color: #dc2626; 
      font-weight: 700; 
      background: #fef2f2;
      padding: 4px 8px;
      border-radius: 6px;
      display: inline-block;
    }
    .status-indicator {
      width: 12px;
      height: 12px;
      border-radius: 50%;
      display: inline-block;
      margin-right: 8px;
    }
    .status-online { background: #10b981; }
    .status-offline { background: #ef4444; }
    .connection-status {
      padding: 4px 12px;
      border-radius: 20px;
      font-size: 12px;
      font-weight: 500;
    }
    .connected {
      background: #dcfce7;
      color: #166534;
    }
    .disconnected {
      background: #fee2e2;
      color: #991b1b;
    }
    .metrics-grid {
      display: grid;
      grid-template-columns: repeat(auto-fit, minmax(200px, 1fr));
      gap: 16px;
      margin-bottom: 16px;
    }
    .metric-card {
      background: linear-gradient(135deg, #f8fafc 0%, #e2e8f0 100%);
      padding: 12px;
      border-radius: 8px;
      border-left: 4px solid #3b82f6;
    }
    .control-section {
      margin-bottom: 20px;
      padding: 16px;
      background: #f8fafc;
      border-radius: 8px;
      border-left: 4px solid #10b981;
    }
    .api-section {
      margin-top: 16px;
      padding: 12px;
      background: #fef3c7;
      border-radius: 8px;
      border-left: 4px solid #f59e0b;
    }
    
    /* Tooltip Styles */
    .tooltip {
      position: relative;
      display: inline-block;
      cursor: help;
    }
    
    .tooltip .tooltiptext {
      visibility: hidden;
      width: 300px;
      background-color: #1f2937;
      color: #fff;
      text-align: left;
      border-radius: 8px;
      padding: 12px;
      position: absolute;
      z-index: 1000;
      bottom: 125%;
      left: 50%;
      margin-left: -150px;
      opacity: 0;
      transition: opacity 0.3s, visibility 0.3s;
      font-size: 12px;
      line-height: 1.4;
      box-shadow: 0 8px 32px rgba(0,0,0,0.3);
    }
    
    .tooltip .tooltiptext::after {
      content: "";
      position: absolute;
      top: 100%;
      left: 50%;
      margin-left: -8px;
      border-width: 8px;
      border-style: solid;
      border-color: #1f2937 transparent transparent transparent;
    }
    
    .tooltip:hover .tooltiptext {
      visibility: visible;
      opacity: 1;
    }
    
    /* Tooltip variations for different positions */
    .tooltip-right .tooltiptext {
      top: -5px;
      left: 125%;
      margin-left: 0;
      bottom: auto;
      width: 250px;
    }
    
    .tooltip-right .tooltiptext::after {
      top: 50%;
      left: 0%;
      margin-left: -8px;
      margin-top: -8px;
      border-color: transparent #1f2937 transparent transparent;
    }
    
    .tooltip-top .tooltiptext {
      top: -5px;
      bottom: auto;
      width: 280px;
    }
    
    .tooltip-code {
      background: #0f172a;
      font-family: 'Courier New', monospace;
      white-space: pre-wrap;
      max-height: 200px;
      overflow-y: auto;
    }
    
    .tooltip-code::scrollbar {
      width: 4px;
    }
    
    .tooltip-code::scrollbar-track {
      background: #374151;
    }
    
    .tooltip-code::scrollbar-thumb {
      background: #6b7280;
      border-radius: 2px;
    }
    
    .help-icon {
      display: inline-block;
      width: 16px;
      height: 16px;
      background: #3b82f6;
      color: white;
      border-radius: 50%;
      text-align: center;
      font-size: 10px;
      line-height: 16px;
      margin-left: 6px;
      cursor: help;
    }
=======
    body { font-family: system-ui, -apple-system, "Segoe UI", Roboto, Arial; margin: 12px; background: #f4f6f8; }
    header { display:flex; gap:16px; align-items:center; }
    .card { background:white; padding:12px; border-radius:10px; box-shadow:0 6px 20px rgba(20,20,40,0.06); margin-bottom:12px; }
    .grid { display:grid; grid-template-columns: 1fr 420px; gap:12px; }
    .machines { display:flex; flex-direction:column; gap:8px; max-height:40vh; overflow:auto; }
    .machine { display:flex; justify-content:space-between; align-items:center; padding:8px; border-radius:8px; border:1px solid #eee; }
    button { padding:8px 10px; border-radius:8px; border: none; background:#2563eb; color:white; cursor:pointer; }
    button.secondary { background:#10b981; }
    footer { margin-top:16px; color:#666; font-size:13px; }
    label { font-size:13px; color:#333 }
    input[type="number"], input[type="text"] { padding:6px; border-radius:6px; border:1px solid #ddd; }
    .controls { display:flex; flex-direction:column; gap:10px; }
    .preset { margin-top:6px; }
>>>>>>> a06e95d1
  </style>
  <!-- Chart.js CDN -->

  <script src="https://cdn.jsdelivr.net/npm/chart.js@4.4.1/dist/chart.umd.min.js"
          integrity="sha384-+wQ6VykBLL8GMDIS9ZhDJW60Trw7O3cu6UytzszbmWzxubUoilKx2oyS9MhUlCT3"
          crossorigin="anonymous"></script>

</head>
<body>
  <header>
<<<<<<< HEAD
    <h1>🏭 Factory Floor Digital Twin</h1>
    <div class="card" style="padding:12px;">
      <div><strong>Status:</strong> <span id="conn" class="connection-status disconnected">Disconnected</span></div>
      <div><strong>Active Shifts:</strong> <span id="shifts">-</span></div>
=======
    <h1>Factory Floor Digital Twin</h1>
    <div class="card" style="padding:8px;">
      <div><strong>Connection:</strong> <span id="conn">disconnected</span></div>
      <div><strong>Shifts:</strong> <span id="shifts">-</span></div>
      <div><strong>API Key:</strong> <span id="api_status">hidden</span></div>
>>>>>>> a06e95d1
    </div>
  </header>

  <main class="grid">
    <section>
      <div class="card">
        <h3>📊 Live Metrics
          <div class="tooltip">
            <span class="help-icon">?</span>
            <span class="tooltiptext">
              <strong>Real-time Production Metrics:</strong><br/>
              • Time: Current simulation timestamp<br/>
              • Total Output: Finished products count<br/>
              • Temperature/Humidity: Environmental factors affecting efficiency<br/>
              • Bottlenecks: Machines with high queue buildup<br/>
              <br/>
              Updates every 2 seconds via WebSocket connection
            </span>
          </div>
        </h3>
        <div class="metrics-grid">
          <div class="metric-card">
            <div><strong>Time:</strong></div>
            <div id="time">-</div>
          </div>
          <div class="metric-card">
            <div><strong>Total Output:</strong></div>
            <div id="total_output">0</div>
          </div>
          <div class="metric-card">
            <div><strong>Temperature:</strong></div>
            <div id="temperature">-</div>
          </div>
          <div class="metric-card">
            <div><strong>Humidity:</strong></div>
            <div id="humidity">-</div>
          </div>
        </div>
        <div style="margin-top:16px;">
          <strong>🚨 Bottlenecks:</strong> 
          <span id="bottlenecks">None detected</span>
        </div>
      </div>

      <div class="card">
<<<<<<< HEAD
        <h3>🔧 Production Machines
          <div class="tooltip">
            <span class="help-icon">?</span>
            <span class="tooltiptext">
              <strong>Machine Status Display:</strong><br/>
              • 🟢 Online / 🔴 Offline status indicator<br/>
              • Queue: Items waiting to be processed<br/>
              • Rate: Base processing capacity (items/minute)<br/>
              • Efficiency: Current throughput multiplier<br/>
              • Uptime: Operational availability percentage<br/>
              <br/>
              <strong>Queue Status:</strong><br/>
              • ✅ Normal (&lt;5 items)<br/>
              • ⚡ Moderate (5-10 items)<br/>
              • ⚠️ High (&gt;10 items - bottleneck!)
            </span>
          </div>
        </h3>
        <div class="machines" id="machines">
          <div style="text-align: center; padding: 20px; color: #6b7280;">
            Loading machines...
          </div>
        </div>
      </div>

      <div class="card api-section">
        <h3>🔗 REST API Integration
          <div class="tooltip tooltip-right">
            <span class="help-icon">?</span>
            <span class="tooltiptext">
              <strong>REST API Endpoints:</strong><br/>
              • GET /api/machines - List all machines<br/>
              • POST /api/machines - Create new machine<br/>
              • PUT /api/machines/{id} - Update machine<br/>
              • DELETE /api/machines/{id} - Delete machine<br/>
              <br/>
              <strong>Example POST request:</strong><br/>
              <div class="tooltip-code">POST /api/machines
Content-Type: application/json

{
  "name": "Quality Control",
  "base_rate": 55.0,
  "position": 3
}</div>
            </span>
          </div>
        </h3>
        <div style="margin-bottom: 12px;">
          <button id="fetch_machines">🔄 Fetch Machines (GET)</button>
          <button id="refresh_dashboard" class="secondary">📊 Refresh Dashboard</button>
        </div>
        <div id="api_response" style="background: white; padding: 8px; border-radius: 4px; font-family: monospace; font-size: 12px; max-height: 150px; overflow: auto;"></div>
=======
        <h3>Historical Output (last 60 mins)</h3>
        <canvas id="historyChart" height="120"></canvas>
      </div>

      <div class="card">
        <h3>Machines</h3>
        <div class="machines" id="machines"></div>
>>>>>>> a06e95d1
      </div>
    </section>

    <aside>
      <div class="card">
<<<<<<< HEAD
        <h3>🎛️ Simulation Controls</h3>

        <div class="control-section">
          <label>👥 Staffing Management 
            <div class="tooltip">
              <span class="help-icon">?</span>
              <span class="tooltiptext">
                <strong>Staffing Control:</strong><br/>
                • Add Shift: Increases workforce multiplier by 0.25x<br/>
                • Remove Shift: Decreases workforce (min 1 shift)<br/>
                • More shifts = higher throughput across all machines<br/>
                <br/>
                <strong>WebSocket Commands:</strong><br/>
                <div class="tooltip-code">{"action": "add_shift"}
{"action": "remove_shift"}</div>
              </span>
            </div>
          </label>
          <button id="add_shift" class="secondary">➕ Add Shift</button>
          <button id="remove_shift" class="danger">➖ Remove Shift</button>
        </div>

        <div class="control-section">
          <label>🔌 Machine Power Control
            <div class="tooltip">
              <span class="help-icon">?</span>
              <span class="tooltiptext">
                <strong>Toggle Machine Power:</strong><br/>
                • ON → OFF: Machine stops processing, uptime decreases<br/>
                • OFF → ON: Machine resumes normal operation<br/>
                • Affects production flow and bottlenecks<br/>
                <br/>
                <strong>WebSocket Command:</strong><br/>
                <div class="tooltip-code">{"action": "toggle_machine", 
 "machine_id": "M1_cutter"}</div>
              </span>
            </div>
          </label>
          <select id="toggle_select">
            <option>Select machine...</option>
          </select>
          <button id="toggle_machine">⚡ Toggle Power</button>
        </div>

        <div class="control-section">
          <label>📍 Equipment Positioning
            <div class="tooltip">
              <span class="help-icon">?</span>
              <span class="tooltiptext">
                <strong>Move Equipment in Production Line:</strong><br/>
                • Changes machine's position in the pipeline<br/>
                • Lower numbers = earlier in production flow<br/>
                • Moving slow machines earlier can reduce bottlenecks<br/>
                • Positions auto-normalize to avoid conflicts<br/>
                <br/>
                <strong>WebSocket Command:</strong><br/>
                <div class="tooltip-code">{"action": "move_equipment",
 "machine_id": "M2_press",
 "new_position": 1}</div>
              </span>
            </div>
          </label>
          <select id="move_select">
            <option>Select machine...</option>
          </select>
          <input type="number" id="move_pos" min="1" max="10" value="1" placeholder="Position"/>
          <button id="move_btn">🚚 Move Equipment</button>
        </div>

        <div class="control-section">
          <label>⚙️ Throughput Adjustment (0.2 - 2.0x)
            <div class="tooltip">
              <span class="help-icon">?</span>
              <span class="tooltiptext">
                <strong>Adjust Machine Efficiency:</strong><br/>
                • 1.0 = Normal efficiency (100%)<br/>
                • &lt; 1.0 = Reduced (maintenance, wear)<br/>
                • &gt; 1.0 = Enhanced (upgrades, optimization)<br/>
                • Directly multiplies machine's base processing rate<br/>
                <br/>
                <strong>WebSocket Command:</strong><br/>
                <div class="tooltip-code">{"action": "set_throughput",
 "machine_id": "M3_paint",
 "value": 1.5}</div>
              </span>
            </div>
          </label>
          <select id="thr_select">
            <option>Select machine...</option>
          </select>
          <input type="number" id="thr_val" step="0.1" min="0.2" max="2.0" value="1.0" placeholder="Factor"/>
          <button id="set_thr">⚙️ Set Throughput</button>
        </div>

        <div class="control-section">
          <label>➕ Add New Machine
            <div class="tooltip">
              <span class="help-icon">?</span>
              <span class="tooltiptext">
                <strong>Create New Production Machine:</strong><br/>
                • Name: Display name for the machine<br/>
                • Rate: Items processed per minute (base capacity)<br/>
                • Position: Where in production line (auto-sorted)<br/>
                • New machines start with 100% efficiency<br/>
                <br/>
                <strong>WebSocket Command:</strong><br/>
                <div class="tooltip-code">{"action": "add_machine",
 "machine_id": "M_new_1234",
 "name": "Assembly Station",
 "base_rate": 60,
 "position": 2}</div>
              </span>
            </div>
          </label>
          <input type="text" id="new_name" placeholder="Machine name" value="New Station"/>
          <input type="number" id="new_rate" placeholder="Items/min" value="45" min="1" max="200"/>
          <input type="number" id="new_position" placeholder="Position" value="1" min="1"/>
          <button id="add_machine">🏭 Add Machine</button>
        </div>

        <div class="control-section">
          <label>🗑️ Machine Management
            <div class="tooltip">
              <span class="help-icon">?</span>
              <span class="tooltiptext">
                <strong>Delete Production Machine:</strong><br/>
                • Permanently removes machine from production line<br/>
                • Clears machine's processing queue<br/>
                • Other machines' positions auto-adjust<br/>
                • ⚠️ Action cannot be undone!<br/>
                <br/>
                <strong>REST API Call:</strong><br/>
                <div class="tooltip-code">DELETE /api/machines/{machine_id}

Response:
{"status": "deleted", 
 "id": "M2_press"}</div>
              </span>
            </div>
          </label>
          <select id="delete_select">
            <option>Select machine to delete...</option>
          </select>
          <button id="delete_machine" class="danger">🗑️ Delete Machine</button>
        </div>

        <div style="margin-top:16px; padding: 12px; background: #eff6ff; border-radius: 8px;">
          <small><strong>💡 Pro Tips:</strong> Commands update the live simulation instantly. Open multiple tabs to simulate multiple operators monitoring the system.</small>
=======
        <h3>Simulate & Controls</h3>
<div class="card">
  <h4>Scenario Presets</h4>
  <input type="text" id="preset_name" placeholder="Preset name"/>
  <button id="save_preset_btn">Save Current Scenario</button>
  <div id="preset_list" style="margin-top:8px;"></div>
</div>

        <div class="controls">
          <div>
            <label>Enter API Key (required for changes):</label><br/>
            <input type="text" id="api_key" placeholder="api key"/>
            <button id="save_key">Save key</button>
          </div>

          <div>
            <button id="add_shift">Add shift</button>
            <button id="remove_shift" class="secondary">Remove shift</button>
          </div>

          <div>
            <label>Toggle machine</label><br/>
            <select id="toggle_select" style="width:100%"></select>
            <button id="toggle_machine">Toggle</button>
          </div>

          <div>
            <label>Move equipment</label><br/>
            <select id="move_select"></select>
            <input type="number" id="move_pos" min="1" value="1"/>
            <button id="move_btn">Move</button>
          </div>

          <div>
            <label>Set throughput factor</label><br/>
            <select id="thr_select"></select>
            <input type="number" id="thr_val" step="0.1" min="0.2" max="2.0" value="1.0"/>
            <button id="set_thr">Set</button>
          </div>

          <div>
            <label>Add new machine</label><br/>
            <input type="text" id="new_id" placeholder="machine id" value="M_new"/>
            <input type="number" id="new_rate" placeholder="base rate" value="45"/>
            <button id="add_machine">Add machine</button>
          </div>

          <div class="card">
            <h4>Presets</h4>
            <button class="preset" id="preset_double_staff">Double staff (add shift)</button>
            <button class="preset" id="preset_maintenance">Maintenance: toggle M2 off</button>
            <button class="preset" id="preset_move_slow">Move slow machine earlier</button>
            <div style="margin-top:6px;">
              <button id="export_btn">Export config</button>
              <button id="import_btn">Import config (paste JSON)</button>
            </div>
          </div>

>>>>>>> a06e95d1
        </div>
      </div>

      <div class="card">
<<<<<<< HEAD
        <h3>📖 Quick Guide</h3>
        <ol style="line-height: 1.6;">
          <li><strong>👥 Add shifts</strong> to simulate more staff — watch output increase</li>
          <li><strong>🔌 Toggle machines</strong> on/off to see impact on production flow</li>
          <li><strong>📍 Move slow machines</strong> earlier in the line to reduce bottlenecks</li>
          <li><strong>⚙️ Adjust throughput</strong> to simulate maintenance or upgrades</li>
          <li><strong>🏭 Add/remove machines</strong> to reconfigure your production line</li>
=======
        <h3>Quick tips</h3>
        <ol>
          <li>Set API key before making changes (defaults to <code>secret123</code> in local env).</li>
          <li>Use presets to quickly see the impact of staffing and maintenance.</li>
          <li>Enable MQTT ingestion in backend to test with real sensor messages.</li>
>>>>>>> a06e95d1
        </ol>
      </div>
    </aside>
  </main>

  <footer>
<<<<<<< HEAD
    🚀 Built as a comprehensive factory digital twin demo — expand with cloud connectivity, historical data, and advanced analytics
=======
    Built as a teaching demo — extend with persistence, cloud connectivity, role-based access, and charts.
>>>>>>> a06e95d1
  </footer>

<script>
  let ws;
<<<<<<< HEAD
  let machines_data = [];

  function connect() {
    const protocol = location.protocol === 'https:' ? 'wss:' : 'ws:';
    ws = new WebSocket(`${protocol}//${location.host}/ws`);
    
    ws.onopen = () => {
      document.getElementById('conn').innerText = 'Connected';
      document.getElementById('conn').className = 'connection-status connected';
      console.log('WebSocket connected');
=======
  let apiKey = "";
  const apiKeySpan = document.getElementById('api_status');

  function saveApiKeyToLocal() {
    apiKey = document.getElementById('api_key').value.trim();
    if (apiKey) {
      apiKeySpan.innerText = "stored";
      sessionStorage.setItem('factory_api_key', apiKey);
    } else {
      apiKeySpan.innerText = "hidden";
      sessionStorage.removeItem('factory_api_key');
    }
  }

  document.getElementById('save_key').onclick = saveApiKeyToLocal;
  document.addEventListener('DOMContentLoaded', () => {
    const stored = sessionStorage.getItem('factory_api_key');
    if (stored) {
      document.getElementById('api_key').value = stored;
      apiKey = stored;
      apiKeySpan.innerText = "stored";
    }
    connect();
    fetchHistoryAndRender();
  });

  function connect() {

    const wsProtocol = location.protocol === 'https:' ? 'wss' : 'ws';
    ws = new WebSocket(`${wsProtocol}://${location.host}/ws`);
    ws.onopen = () => {
      document.getElementById('conn').innerText = 'connected';
      // Reset reconnection logic on successful connection
      reconnectAttempts = 0;
      reconnectDelay = 1500;
>>>>>>> a06e95d1
    };
    
    ws.onclose = () => {
<<<<<<< HEAD
      document.getElementById('conn').innerText = 'Disconnected';
      document.getElementById('conn').className = 'connection-status disconnected';
      console.log('WebSocket disconnected, attempting to reconnect...');
      setTimeout(connect, 2000);
    };
    
    ws.onerror = (error) => {
      console.error('WebSocket error:', error);
    };
    
    ws.onmessage = (evt) => {
      try {
        const obj = JSON.parse(evt.data);
        console.log('Received message:', obj);
        
        if (obj.type === 'metrics') {
          renderMetrics(obj.payload);
        } else if (obj.type === 'machines_updated') {
          // Handle REST API machine updates
          machines_data = obj.machines || [];
          updateMachineSelectors();
        } else if (obj.type === 'error') {
          console.error('Server error:', obj.payload);
          alert(`Server error: ${obj.payload}`);
        }
      } catch (e) {
        console.error('Error parsing message:', e, evt.data);
      }
    };
  }

  function sendAction(actionObj) {
    if (!ws || ws.readyState !== WebSocket.OPEN) {
      alert("WebSocket not connected. Please wait for connection.");
      return;
    }
    console.log('Sending action:', actionObj);
=======
      document.getElementById('conn').innerText = 'disconnected';
      reconnectAttempts++;
      if (reconnectAttempts > maxReconnectAttempts) {
        document.getElementById('conn').innerText = 'disconnected (max retries reached)';
        return;
      }
      setTimeout(connect, reconnectDelay);
      // Exponential backoff: double the delay, up to maxReconnectDelay
      reconnectDelay = Math.min(reconnectDelay * 2, maxReconnectDelay);
    };

    ws.onmessage = (evt) => {
      const obj = JSON.parse(evt.data);
      if (obj.type === 'metrics') { renderMetrics(obj.payload); }
    };
  }

  function sendProtected(actionObj) {
    const key = document.getElementById('api_key').value.trim();

    if (!key) return alert('Enter API key in the controls section above');
    actionObj.api_key = key;
>>>>>>> a06e95d1
    ws.send(JSON.stringify(actionObj));
  }

  function renderMetrics(payload) {
    document.getElementById('time').innerText = new Date(payload.time).toLocaleString();
    document.getElementById('total_output').innerText = payload.total_output.toLocaleString();
    document.getElementById('temperature').innerText = `${payload.ambient_temp}°C`;
    document.getElementById('humidity').innerText = `${payload.ambient_humidity}%`;
    
    const bottlenecksEl = document.getElementById('bottlenecks');
    if (payload.bottlenecks && payload.bottlenecks.length > 0) {
      bottlenecksEl.innerHTML = payload.bottlenecks.map(b => 
        `<span class="bottleneck">${b}</span>`
      ).join(' ');
    } else {
      bottlenecksEl.innerText = 'None detected';
    }
    
    document.getElementById('shifts').innerText = `${payload.staffing_shifts} shift${payload.staffing_shifts > 1 ? 's' : ''}`;

    // Store machines data and render
    machines_data = payload.machines || [];
    renderMachines(machines_data);
    updateMachineSelectors();
  }

  function renderMachines(machines) {
    const machinesDiv = document.getElementById('machines');
    
    if (!machines || machines.length === 0) {
      machinesDiv.innerHTML = '<div style="text-align: center; padding: 20px; color: #6b7280;">No machines available</div>';
      return;
    }

    machinesDiv.innerHTML = '';
    
    machines.forEach(m => {
      const el = document.createElement('div');
      el.className = `machine ${m.status === 'on' ? 'online' : 'offline'}`;
      
      const statusIcon = m.status === 'on' ? '🟢' : '🔴';
      const queueStatus = m.queue > 10 ? '⚠️' : m.queue > 5 ? '⚡' : '✅';
      
      el.innerHTML = `
        <div>
          <div style="font-weight: bold; font-size: 16px;">
            ${statusIcon} ${m.name || m.id}
          </div>
          <div style="font-size: 12px; color: #6b7280; margin-top: 4px;">
            Position: ${m.position} • Status: ${m.status.toUpperCase()}
          </div>
          <div style="font-size: 12px; color: #6b7280;">
            Processed: ${m.total_processed?.toLocaleString() || 0} items
          </div>
        </div>
        <div style="text-align: right;">
          <div style="font-size: 14px; font-weight: 500;">
            ${queueStatus} Queue: ${Math.round(m.queue * 10) / 10}
          </div>
          <div style="font-size: 12px; color: #6b7280;">
            Rate: ${m.base_rate}/min
          </div>
          <div style="font-size: 12px; color: #6b7280;">
            Efficiency: ${Math.round(m.throughput_factor * 100)}%
          </div>
          <div style="font-size: 12px; color: #6b7280;">
            Uptime: ${Math.round(m.uptime * 100)}%
          </div>
        </div>
      `;
      machinesDiv.appendChild(el);
    });
  }

<<<<<<< HEAD
  function updateMachineSelectors() {
    const selectors = ['toggle_select', 'move_select', 'thr_select', 'delete_select'];
    
    selectors.forEach(selectorId => {
      const select = document.getElementById(selectorId);
      const currentValue = select.value;
      select.innerHTML = '<option>Select machine...</option>';
      
      machines_data.forEach(m => {
        const option = document.createElement('option');
        option.value = m.id;
        option.text = `${m.name || m.id} (Pos: ${m.position})`;
        select.appendChild(option);
=======
      [toggleSel, moveSel, thrSel].forEach(s => {
        const o = document.createElement('option');
        o.value = m.id; o.text = m.id; s.appendChild(o);
>>>>>>> a06e95d1
      });
      
      // Restore selection if still valid
      if (currentValue && machines_data.some(m => m.id === currentValue)) {
        select.value = currentValue;
      }
    });

    // update history chart on new data (throttle)
    if (window.historyChart) {
      // optionally append last known total_output on chart as new point if desired
    }
  }

<<<<<<< HEAD
  // REST API functions
  async function fetchMachines() {
    try {
      const response = await fetch('/api/machines');
      const data = await response.json();
      document.getElementById('api_response').innerText = JSON.stringify(data, null, 2);
      console.log('Fetched machines:', data);
    } catch (error) {
      document.getElementById('api_response').innerText = `Error: ${error.message}`;
      console.error('Error fetching machines:', error);
    }
  }

  async function createMachine(name, baseRate, position) {
    try {
      const response = await fetch('/api/machines', {
        method: 'POST',
        headers: {
          'Content-Type': 'application/json',
        },
        body: JSON.stringify({
          name: name,
          base_rate: baseRate,
          position: position
        })
      });
      const data = await response.json();
      document.getElementById('api_response').innerText = `Created: ${JSON.stringify(data, null, 2)}`;
      console.log('Created machine:', data);
    } catch (error) {
      document.getElementById('api_response').innerText = `Error: ${error.message}`;
      console.error('Error creating machine:', error);
    }
  }

  async function deleteMachine(machineId) {
    try {
      const response = await fetch(`/api/machines/${machineId}`, {
        method: 'DELETE'
      });
      const data = await response.json();
      document.getElementById('api_response').innerText = `Deleted: ${JSON.stringify(data, null, 2)}`;
      console.log('Deleted machine:', data);
    } catch (error) {
      document.getElementById('api_response').innerText = `Error: ${error.message}`;
      console.error('Error deleting machine:', error);
    }
  }

  // Event listeners
  document.addEventListener('DOMContentLoaded', () => {
    connect();

    // WebSocket controls
    document.getElementById('add_shift').onclick = () => sendAction({action:'add_shift'});
    document.getElementById('remove_shift').onclick = () => sendAction({action:'remove_shift'});
    
    document.getElementById('toggle_machine').onclick = () => {
      const mid = document.getElementById('toggle_select').value;
      if (!mid || mid === 'Select machine...') {
        alert('Please select a machine first');
        return;
      }
      sendAction({action:'toggle_machine', machine_id:mid});
    };
    
    document.getElementById('move_btn').onclick = () => {
      const mid = document.getElementById('move_select').value;
      const newpos = parseInt(document.getElementById('move_pos').value || 1);
      if (!mid || mid === 'Select machine...') {
        alert('Please select a machine first');
        return;
      }
      sendAction({action:'move_equipment', machine_id:mid, new_position:newpos});
    };
    
    document.getElementById('set_thr').onclick = () => {
      const mid = document.getElementById('thr_select').value;
      const val = parseFloat(document.getElementById('thr_val').value || 1.0);
      if (!mid || mid === 'Select machine...') {
        alert('Please select a machine first');
        return;
      }
      sendAction({action:'set_throughput', machine_id:mid, value: val});
    };
    
    document.getElementById('add_machine').onclick = () => {
      const name = document.getElementById('new_name').value || `Machine_${Date.now()}`;
      const rate = parseFloat(document.getElementById('new_rate').value || 50);
      const position = parseInt(document.getElementById('new_position').value || 1);
      
      // Use WebSocket for adding machine (matches backend WebSocket handler)
      sendAction({
        action:'add_machine', 
        machine_id: `M_${Date.now()}`,
        name: name,
        base_rate: rate, 
        position: position
      });
    };

    // REST API controls
    document.getElementById('fetch_machines').onclick = fetchMachines;
    document.getElementById('refresh_dashboard').onclick = () => location.reload();
    
    document.getElementById('delete_machine').onclick = async () => {
      const mid = document.getElementById('delete_select').value;
      if (!mid || mid === 'Select machine...') {
        alert('Please select a machine to delete');
        return;
      }
      
      if (confirm(`Are you sure you want to delete machine ${mid}?`)) {
        await deleteMachine(mid);
      }
    };
  });
=======
  // button wiring
  document.getElementById('add_shift').onclick = () => sendProtected({action:'add_shift'});
  document.getElementById('remove_shift').onclick = () => sendProtected({action:'remove_shift'});
  document.getElementById('toggle_machine').onclick = () => {
    const mid = document.getElementById('toggle_select').value; sendProtected({action:'toggle_machine', machine_id:mid});
  };
  document.getElementById('move_btn').onclick = () => {
    const mid = document.getElementById('move_select').value; const newpos = parseInt(document.getElementById('move_pos').value||1);
    sendProtected({action:'move_equipment', machine_id:mid, new_position:newpos});
  };
  document.getElementById('set_thr').onclick = () => {
    const mid = document.getElementById('thr_select').value; const val = parseFloat(document.getElementById('thr_val').value||1.0);
    sendProtected({action:'set_throughput', machine_id:mid, value: val});
  };
  document.getElementById('add_machine').onclick = () => {
    const id = document.getElementById('new_id').value || `M_new_${Date.now()}`; const rate = parseFloat(document.getElementById('new_rate').value||50);
    sendProtected({action:'add_machine', machine_id:id, base_rate:rate, position:999});
  };

  // presets
  document.getElementById('preset_double_staff').onclick = () => sendProtected({action:'add_shift'});
  document.getElementById('preset_maintenance').onclick = () => sendProtected({action:'toggle_machine', machine_id:'M2_press'});
  document.getElementById('preset_move_slow').onclick = () => {
    // move paint earlier (example)
    sendProtected({action:'move_equipment', machine_id:'M3_paint', new_position:2});
  };

  // export/import
  document.getElementById('export_btn').onclick = async () => {
    const key = document.getElementById('api_key').value.trim();
    if (!key) return alert('Set API key first');
    const res = await fetch('/api/export', {method:'POST', headers: {'X-API-Key': key}});
    if (!res.ok) return alert('Export failed: ' + res.statusText);
    const data = await res.json();
    // show as download
    const blob = new Blob([JSON.stringify(data, null, 2)], {type:'application/json'});
    const url = URL.createObjectURL(blob);
    const a = document.createElement('a'); a.href = url; a.download = 'twin_export.json'; a.click();
    URL.revokeObjectURL(url);
  };

  document.getElementById('import_btn').onclick = async () => {
    const jsonText = prompt("Paste twin config JSON to import:");
    if (!jsonText) return;
    let obj;
    try { obj = JSON.parse(jsonText); } catch(e){ return alert('Invalid JSON'); }
    const key = document.getElementById('api_key').value.trim();
    if (!key) return alert('Set API key first');
    const res = await fetch('/api/import', {
      method:'POST',
      headers: {'Content-Type':'application/json', 'X-API-Key': key},
      body: JSON.stringify(obj)
    });
    if (res.ok) alert('Imported successfully'); else alert('Import failed: ' + res.statusText);
  };

  // ------------- History chart code -------------
  async function fetchHistoryAndRender() {
    // fetch last 60 minutes snapshots
    const res = await fetch('/api/history?minutes=60');
    const data = await res.json();
    const labels = [];
    const outputs = [];
    for (const s of data.snapshots) {
      labels.push(new Date(s.time).toLocaleTimeString());
      outputs.push(s.total_output || 0);
    }
    renderHistoryChart(labels, outputs);
  }

  function renderHistoryChart(labels, outputs) {
    const ctx = document.getElementById('historyChart').getContext('2d');
    if (window.historyChart) {
      window.historyChart.data.labels = labels;
      window.historyChart.data.datasets[0].data = outputs;
      window.historyChart.update();
      return;
    }
    window.historyChart = new Chart(ctx, {
      type: 'line',
      data: {
        labels: labels,
        datasets: [{
          label: 'Total output',
          data: outputs,
          fill: true,
          tension: 0.3,
          borderWidth: 2
        }]
      },
      options: {
        scales: {
          x: { display: true },
          y: { beginAtZero: true }
        }
      }
    });
  }


  // Poll history periodically (every 30s), but only when page is visible
  let historyIntervalId = null;
  function startHistoryPolling() {
    if (!historyIntervalId) {
      fetchHistoryAndRender(); // fetch immediately on becoming visible
      historyIntervalId = setInterval(fetchHistoryAndRender, 30000);
    }
  }
  function stopHistoryPolling() {
    if (historyIntervalId) {
      clearInterval(historyIntervalId);
      historyIntervalId = null;
    }
  }
  function handleVisibilityChange() {
    if (document.visibilityState === 'visible') {
      startHistoryPolling();
    } else {
      stopHistoryPolling();
    }
  }
  document.addEventListener('visibilitychange', handleVisibilityChange);
  // Start polling if page is initially visible
  if (document.visibilityState === 'visible') {
    startHistoryPolling();
  }

  // ---------- Scenario Presets Logic ----------
  async function fetchPresets() {
    const res = await fetch('/api/presets');
    const presets = await res.json();
    const listDiv = document.getElementById('preset_list');
    listDiv.innerHTML = '';
    presets.forEach(p => {
      const div = document.createElement('div');
      div.style.display = 'flex';
      div.style.justifyContent = 'space-between';
      div.style.alignItems = 'center';
      div.style.marginTop = '4px';
      div.innerHTML = `<span>${p.name}</span>`;
      const btns = document.createElement('div');
      const loadBtn = document.createElement('button');
      loadBtn.textContent = 'Load';
      loadBtn.onclick = async () => {
        const key = document.getElementById('api_key').value.trim();
        if (!key) return alert('Set API key first');
        await fetch(`/api/presets/${p.id}/load`, {method:'POST', headers:{'X-API-Key': key}});
      };
      const delBtn = document.createElement('button');
      delBtn.textContent = 'Delete';
      delBtn.onclick = async () => {
        const key = document.getElementById('api_key').value.trim();
        if (!key) return alert('Set API key first');
        await fetch(`/api/presets/${p.id}`, {method:'DELETE', headers:{'X-API-Key': key}});
        fetchPresets();
      };
      btns.appendChild(loadBtn);
      btns.appendChild(delBtn);
      div.appendChild(btns);
      listDiv.appendChild(div);
    });
  }

  document.getElementById('save_preset_btn').onclick = async () => {
    const name = document.getElementById('preset_name').value.trim();
    if (!name) return alert('Enter preset name');
    const key = document.getElementById('api_key').value.trim();
    if (!key) return alert('Set API key first');
    await fetch('/api/presets', {
      method: 'POST',
      headers: {'Content-Type': 'application/json', 'X-API-Key': key},
      body: JSON.stringify({name})
    });
    document.getElementById('preset_name').value = '';
    fetchPresets();
  };

  document.addEventListener('DOMContentLoaded', fetchPresets);

>>>>>>> a06e95d1
</script>
</body>
</html><|MERGE_RESOLUTION|>--- conflicted
+++ resolved
@@ -4,67 +4,28 @@
   <meta charset="utf-8" />
   <title>Factory Floor Digital Twin</title>
   <style>
-<<<<<<< HEAD
     body { 
       font-family: system-ui, -apple-system, "Segoe UI", Roboto, Arial; 
       margin: 12px; 
       background: linear-gradient(135deg, #667eea 0%, #764ba2 100%);
       min-height: 100vh;
     }
-    header { 
-      display:flex; 
-      gap:16px; 
-      align-items:center; 
-      margin-bottom: 20px;
-    }
-    h1 {
-      color: white;
-      text-shadow: 0 2px 4px rgba(0,0,0,0.3);
-      margin: 0;
-    }
+    .connection-status {
+      padding: 4px 12px;
+      border-radius: 20px;
+      font-size: 12px;
+      font-weight: 500;
+    }
+    .connected { background: #dcfce7; color: #166534; }
+    .disconnected { background: #fee2e2; color: #991b1b; }
     .card { 
       background: rgba(255,255,255,0.95); 
       padding: 16px; 
       border-radius: 12px; 
       box-shadow: 0 8px 32px rgba(0,0,0,0.1);
-      backdrop-filter: blur(10px);
-      border: 1px solid rgba(255,255,255,0.2);
       margin-bottom: 16px; 
     }
-    .grid { 
-      display: grid; 
-      grid-template-columns: 1fr 400px; 
-      gap: 20px; 
-    }
-    .machines { 
-      display: flex; 
-      flex-direction: column; 
-      gap: 12px; 
-      max-height: 65vh; 
-      overflow: auto; 
-    }
-    .machine { 
-      display: flex; 
-      justify-content: space-between; 
-      align-items: center; 
-      padding: 12px; 
-      border-radius: 10px; 
-      border: 2px solid #e5e7eb;
-      background: linear-gradient(135deg, #f8fafc 0%, #e2e8f0 100%);
-      transition: all 0.3s ease;
-    }
-    .machine:hover {
-      transform: translateY(-2px);
-      box-shadow: 0 4px 16px rgba(0,0,0,0.1);
-    }
-    .machine.offline {
-      border-color: #ef4444;
-      background: linear-gradient(135deg, #fef2f2 0%, #fee2e2 100%);
-    }
-    .machine.online {
-      border-color: #10b981;
-      background: linear-gradient(135deg, #f0fdf4 0%, #dcfce7 100%);
-    }
+    h1 { color: white; text-shadow: 0 2px 4px rgba(0,0,0,0.3); margin: 0; }
     button { 
       padding: 10px 16px; 
       border-radius: 8px; 
@@ -73,656 +34,108 @@
       color: white; 
       cursor: pointer; 
       font-weight: 500;
-      transition: all 0.3s ease;
-    }
-    button:hover {
-      transform: translateY(-1px);
-      box-shadow: 0 4px 12px rgba(59, 130, 246, 0.4);
-    }
-    button.secondary { 
-      background: linear-gradient(135deg, #10b981 0%, #047857 100%);
-    }
-    button.secondary:hover {
-      box-shadow: 0 4px 12px rgba(16, 185, 129, 0.4);
-    }
-    button.danger {
-      background: linear-gradient(135deg, #ef4444 0%, #dc2626 100%);
-    }
-    button.danger:hover {
-      box-shadow: 0 4px 12px rgba(239, 68, 68, 0.4);
-    }
-    footer { 
-      margin-top: 20px; 
-      color: rgba(255,255,255,0.8); 
-      font-size: 13px; 
-      text-align: center;
-    }
-    label { 
-      font-size: 14px; 
-      color: #374151;
-      font-weight: 500;
-      display: block;
-      margin-bottom: 4px;
-    }
-    input[type="number"], input[type="text"], select { 
+      margin: 4px;
+    }
+    input, select { 
       padding: 8px 12px; 
       border-radius: 6px; 
       border: 2px solid #d1d5db; 
-      margin-right: 8px;
-      margin-bottom: 8px;
-      transition: border-color 0.3s ease;
-    }
-    input:focus, select:focus {
-      outline: none;
-      border-color: #3b82f6;
-      box-shadow: 0 0 0 3px rgba(59, 130, 246, 0.1);
-    }
-    .bottleneck { 
-      color: #dc2626; 
-      font-weight: 700; 
-      background: #fef2f2;
-      padding: 4px 8px;
-      border-radius: 6px;
-      display: inline-block;
-    }
-    .status-indicator {
-      width: 12px;
-      height: 12px;
-      border-radius: 50%;
-      display: inline-block;
-      margin-right: 8px;
-    }
-    .status-online { background: #10b981; }
-    .status-offline { background: #ef4444; }
-    .connection-status {
-      padding: 4px 12px;
-      border-radius: 20px;
-      font-size: 12px;
-      font-weight: 500;
-    }
-    .connected {
-      background: #dcfce7;
-      color: #166534;
-    }
-    .disconnected {
-      background: #fee2e2;
-      color: #991b1b;
-    }
-    .metrics-grid {
-      display: grid;
-      grid-template-columns: repeat(auto-fit, minmax(200px, 1fr));
-      gap: 16px;
-      margin-bottom: 16px;
-    }
-    .metric-card {
-      background: linear-gradient(135deg, #f8fafc 0%, #e2e8f0 100%);
+      margin: 4px;
+    }
+    .machine {
       padding: 12px;
+      margin: 8px 0;
       border-radius: 8px;
-      border-left: 4px solid #3b82f6;
-    }
-    .control-section {
-      margin-bottom: 20px;
-      padding: 16px;
       background: #f8fafc;
-      border-radius: 8px;
-      border-left: 4px solid #10b981;
-    }
-    .api-section {
-      margin-top: 16px;
-      padding: 12px;
-      background: #fef3c7;
-      border-radius: 8px;
-      border-left: 4px solid #f59e0b;
-    }
-    
-    /* Tooltip Styles */
-    .tooltip {
-      position: relative;
-      display: inline-block;
-      cursor: help;
-    }
-    
-    .tooltip .tooltiptext {
-      visibility: hidden;
-      width: 300px;
-      background-color: #1f2937;
-      color: #fff;
-      text-align: left;
-      border-radius: 8px;
-      padding: 12px;
-      position: absolute;
-      z-index: 1000;
-      bottom: 125%;
-      left: 50%;
-      margin-left: -150px;
-      opacity: 0;
-      transition: opacity 0.3s, visibility 0.3s;
-      font-size: 12px;
-      line-height: 1.4;
-      box-shadow: 0 8px 32px rgba(0,0,0,0.3);
-    }
-    
-    .tooltip .tooltiptext::after {
-      content: "";
-      position: absolute;
-      top: 100%;
-      left: 50%;
-      margin-left: -8px;
-      border-width: 8px;
-      border-style: solid;
-      border-color: #1f2937 transparent transparent transparent;
-    }
-    
-    .tooltip:hover .tooltiptext {
-      visibility: visible;
-      opacity: 1;
-    }
-    
-    /* Tooltip variations for different positions */
-    .tooltip-right .tooltiptext {
-      top: -5px;
-      left: 125%;
-      margin-left: 0;
-      bottom: auto;
-      width: 250px;
-    }
-    
-    .tooltip-right .tooltiptext::after {
-      top: 50%;
-      left: 0%;
-      margin-left: -8px;
-      margin-top: -8px;
-      border-color: transparent #1f2937 transparent transparent;
-    }
-    
-    .tooltip-top .tooltiptext {
-      top: -5px;
-      bottom: auto;
-      width: 280px;
-    }
-    
-    .tooltip-code {
-      background: #0f172a;
-      font-family: 'Courier New', monospace;
-      white-space: pre-wrap;
-      max-height: 200px;
-      overflow-y: auto;
-    }
-    
-    .tooltip-code::scrollbar {
-      width: 4px;
-    }
-    
-    .tooltip-code::scrollbar-track {
-      background: #374151;
-    }
-    
-    .tooltip-code::scrollbar-thumb {
-      background: #6b7280;
-      border-radius: 2px;
-    }
-    
-    .help-icon {
-      display: inline-block;
-      width: 16px;
-      height: 16px;
-      background: #3b82f6;
-      color: white;
-      border-radius: 50%;
-      text-align: center;
-      font-size: 10px;
-      line-height: 16px;
-      margin-left: 6px;
-      cursor: help;
-    }
-=======
-    body { font-family: system-ui, -apple-system, "Segoe UI", Roboto, Arial; margin: 12px; background: #f4f6f8; }
-    header { display:flex; gap:16px; align-items:center; }
-    .card { background:white; padding:12px; border-radius:10px; box-shadow:0 6px 20px rgba(20,20,40,0.06); margin-bottom:12px; }
-    .grid { display:grid; grid-template-columns: 1fr 420px; gap:12px; }
-    .machines { display:flex; flex-direction:column; gap:8px; max-height:40vh; overflow:auto; }
-    .machine { display:flex; justify-content:space-between; align-items:center; padding:8px; border-radius:8px; border:1px solid #eee; }
-    button { padding:8px 10px; border-radius:8px; border: none; background:#2563eb; color:white; cursor:pointer; }
-    button.secondary { background:#10b981; }
-    footer { margin-top:16px; color:#666; font-size:13px; }
-    label { font-size:13px; color:#333 }
-    input[type="number"], input[type="text"] { padding:6px; border-radius:6px; border:1px solid #ddd; }
-    .controls { display:flex; flex-direction:column; gap:10px; }
-    .preset { margin-top:6px; }
->>>>>>> a06e95d1
+      border: 2px solid #e5e7eb;
+    }
+    .machine.online { border-color: #10b981; }
+    .machine.offline { border-color: #ef4444; }
+    .grid { display: grid; grid-template-columns: 1fr 400px; gap: 20px; }
   </style>
-  <!-- Chart.js CDN -->
-
-  <script src="https://cdn.jsdelivr.net/npm/chart.js@4.4.1/dist/chart.umd.min.js"
-          integrity="sha384-+wQ6VykBLL8GMDIS9ZhDJW60Trw7O3cu6UytzszbmWzxubUoilKx2oyS9MhUlCT3"
-          crossorigin="anonymous"></script>
-
 </head>
 <body>
   <header>
-<<<<<<< HEAD
     <h1>🏭 Factory Floor Digital Twin</h1>
     <div class="card" style="padding:12px;">
       <div><strong>Status:</strong> <span id="conn" class="connection-status disconnected">Disconnected</span></div>
       <div><strong>Active Shifts:</strong> <span id="shifts">-</span></div>
-=======
-    <h1>Factory Floor Digital Twin</h1>
-    <div class="card" style="padding:8px;">
-      <div><strong>Connection:</strong> <span id="conn">disconnected</span></div>
-      <div><strong>Shifts:</strong> <span id="shifts">-</span></div>
       <div><strong>API Key:</strong> <span id="api_status">hidden</span></div>
->>>>>>> a06e95d1
     </div>
   </header>
 
   <main class="grid">
     <section>
       <div class="card">
-        <h3>📊 Live Metrics
-          <div class="tooltip">
-            <span class="help-icon">?</span>
-            <span class="tooltiptext">
-              <strong>Real-time Production Metrics:</strong><br/>
-              • Time: Current simulation timestamp<br/>
-              • Total Output: Finished products count<br/>
-              • Temperature/Humidity: Environmental factors affecting efficiency<br/>
-              • Bottlenecks: Machines with high queue buildup<br/>
-              <br/>
-              Updates every 2 seconds via WebSocket connection
-            </span>
-          </div>
-        </h3>
-        <div class="metrics-grid">
-          <div class="metric-card">
-            <div><strong>Time:</strong></div>
-            <div id="time">-</div>
-          </div>
-          <div class="metric-card">
-            <div><strong>Total Output:</strong></div>
-            <div id="total_output">0</div>
-          </div>
-          <div class="metric-card">
-            <div><strong>Temperature:</strong></div>
-            <div id="temperature">-</div>
-          </div>
-          <div class="metric-card">
-            <div><strong>Humidity:</strong></div>
-            <div id="humidity">-</div>
-          </div>
-        </div>
-        <div style="margin-top:16px;">
-          <strong>🚨 Bottlenecks:</strong> 
-          <span id="bottlenecks">None detected</span>
+        <h3>📊 Live Metrics</h3>
+        <div>
+          <div><strong>Time:</strong> <span id="time">-</span></div>
+          <div><strong>Total Output:</strong> <span id="total_output">0</span></div>
+          <div><strong>Temperature:</strong> <span id="temperature">-</span></div>
+          <div><strong>Humidity:</strong> <span id="humidity">-</span></div>
+          <div><strong>🚨 Bottlenecks:</strong> <span id="bottlenecks">None detected</span></div>
         </div>
       </div>
 
       <div class="card">
-<<<<<<< HEAD
-        <h3>🔧 Production Machines
-          <div class="tooltip">
-            <span class="help-icon">?</span>
-            <span class="tooltiptext">
-              <strong>Machine Status Display:</strong><br/>
-              • 🟢 Online / 🔴 Offline status indicator<br/>
-              • Queue: Items waiting to be processed<br/>
-              • Rate: Base processing capacity (items/minute)<br/>
-              • Efficiency: Current throughput multiplier<br/>
-              • Uptime: Operational availability percentage<br/>
-              <br/>
-              <strong>Queue Status:</strong><br/>
-              • ✅ Normal (&lt;5 items)<br/>
-              • ⚡ Moderate (5-10 items)<br/>
-              • ⚠️ High (&gt;10 items - bottleneck!)
-            </span>
-          </div>
-        </h3>
-        <div class="machines" id="machines">
-          <div style="text-align: center; padding: 20px; color: #6b7280;">
-            Loading machines...
-          </div>
-        </div>
-      </div>
-
-      <div class="card api-section">
-        <h3>🔗 REST API Integration
-          <div class="tooltip tooltip-right">
-            <span class="help-icon">?</span>
-            <span class="tooltiptext">
-              <strong>REST API Endpoints:</strong><br/>
-              • GET /api/machines - List all machines<br/>
-              • POST /api/machines - Create new machine<br/>
-              • PUT /api/machines/{id} - Update machine<br/>
-              • DELETE /api/machines/{id} - Delete machine<br/>
-              <br/>
-              <strong>Example POST request:</strong><br/>
-              <div class="tooltip-code">POST /api/machines
-Content-Type: application/json
-
-{
-  "name": "Quality Control",
-  "base_rate": 55.0,
-  "position": 3
-}</div>
-            </span>
-          </div>
-        </h3>
-        <div style="margin-bottom: 12px;">
-          <button id="fetch_machines">🔄 Fetch Machines (GET)</button>
-          <button id="refresh_dashboard" class="secondary">📊 Refresh Dashboard</button>
-        </div>
-        <div id="api_response" style="background: white; padding: 8px; border-radius: 4px; font-family: monospace; font-size: 12px; max-height: 150px; overflow: auto;"></div>
-=======
-        <h3>Historical Output (last 60 mins)</h3>
-        <canvas id="historyChart" height="120"></canvas>
-      </div>
-
-      <div class="card">
-        <h3>Machines</h3>
-        <div class="machines" id="machines"></div>
->>>>>>> a06e95d1
+        <h3>🔧 Production Machines</h3>
+        <div id="machines">Loading machines...</div>
       </div>
     </section>
 
     <aside>
       <div class="card">
-<<<<<<< HEAD
         <h3>🎛️ Simulation Controls</h3>
-
-        <div class="control-section">
-          <label>👥 Staffing Management 
-            <div class="tooltip">
-              <span class="help-icon">?</span>
-              <span class="tooltiptext">
-                <strong>Staffing Control:</strong><br/>
-                • Add Shift: Increases workforce multiplier by 0.25x<br/>
-                • Remove Shift: Decreases workforce (min 1 shift)<br/>
-                • More shifts = higher throughput across all machines<br/>
-                <br/>
-                <strong>WebSocket Commands:</strong><br/>
-                <div class="tooltip-code">{"action": "add_shift"}
-{"action": "remove_shift"}</div>
-              </span>
-            </div>
-          </label>
-          <button id="add_shift" class="secondary">➕ Add Shift</button>
-          <button id="remove_shift" class="danger">➖ Remove Shift</button>
-        </div>
-
-        <div class="control-section">
-          <label>🔌 Machine Power Control
-            <div class="tooltip">
-              <span class="help-icon">?</span>
-              <span class="tooltiptext">
-                <strong>Toggle Machine Power:</strong><br/>
-                • ON → OFF: Machine stops processing, uptime decreases<br/>
-                • OFF → ON: Machine resumes normal operation<br/>
-                • Affects production flow and bottlenecks<br/>
-                <br/>
-                <strong>WebSocket Command:</strong><br/>
-                <div class="tooltip-code">{"action": "toggle_machine", 
- "machine_id": "M1_cutter"}</div>
-              </span>
-            </div>
-          </label>
-          <select id="toggle_select">
-            <option>Select machine...</option>
-          </select>
-          <button id="toggle_machine">⚡ Toggle Power</button>
-        </div>
-
-        <div class="control-section">
-          <label>📍 Equipment Positioning
-            <div class="tooltip">
-              <span class="help-icon">?</span>
-              <span class="tooltiptext">
-                <strong>Move Equipment in Production Line:</strong><br/>
-                • Changes machine's position in the pipeline<br/>
-                • Lower numbers = earlier in production flow<br/>
-                • Moving slow machines earlier can reduce bottlenecks<br/>
-                • Positions auto-normalize to avoid conflicts<br/>
-                <br/>
-                <strong>WebSocket Command:</strong><br/>
-                <div class="tooltip-code">{"action": "move_equipment",
- "machine_id": "M2_press",
- "new_position": 1}</div>
-              </span>
-            </div>
-          </label>
-          <select id="move_select">
-            <option>Select machine...</option>
-          </select>
-          <input type="number" id="move_pos" min="1" max="10" value="1" placeholder="Position"/>
-          <button id="move_btn">🚚 Move Equipment</button>
-        </div>
-
-        <div class="control-section">
-          <label>⚙️ Throughput Adjustment (0.2 - 2.0x)
-            <div class="tooltip">
-              <span class="help-icon">?</span>
-              <span class="tooltiptext">
-                <strong>Adjust Machine Efficiency:</strong><br/>
-                • 1.0 = Normal efficiency (100%)<br/>
-                • &lt; 1.0 = Reduced (maintenance, wear)<br/>
-                • &gt; 1.0 = Enhanced (upgrades, optimization)<br/>
-                • Directly multiplies machine's base processing rate<br/>
-                <br/>
-                <strong>WebSocket Command:</strong><br/>
-                <div class="tooltip-code">{"action": "set_throughput",
- "machine_id": "M3_paint",
- "value": 1.5}</div>
-              </span>
-            </div>
-          </label>
-          <select id="thr_select">
-            <option>Select machine...</option>
-          </select>
-          <input type="number" id="thr_val" step="0.1" min="0.2" max="2.0" value="1.0" placeholder="Factor"/>
-          <button id="set_thr">⚙️ Set Throughput</button>
-        </div>
-
-        <div class="control-section">
-          <label>➕ Add New Machine
-            <div class="tooltip">
-              <span class="help-icon">?</span>
-              <span class="tooltiptext">
-                <strong>Create New Production Machine:</strong><br/>
-                • Name: Display name for the machine<br/>
-                • Rate: Items processed per minute (base capacity)<br/>
-                • Position: Where in production line (auto-sorted)<br/>
-                • New machines start with 100% efficiency<br/>
-                <br/>
-                <strong>WebSocket Command:</strong><br/>
-                <div class="tooltip-code">{"action": "add_machine",
- "machine_id": "M_new_1234",
- "name": "Assembly Station",
- "base_rate": 60,
- "position": 2}</div>
-              </span>
-            </div>
-          </label>
-          <input type="text" id="new_name" placeholder="Machine name" value="New Station"/>
-          <input type="number" id="new_rate" placeholder="Items/min" value="45" min="1" max="200"/>
-          <input type="number" id="new_position" placeholder="Position" value="1" min="1"/>
-          <button id="add_machine">🏭 Add Machine</button>
-        </div>
-
-        <div class="control-section">
-          <label>🗑️ Machine Management
-            <div class="tooltip">
-              <span class="help-icon">?</span>
-              <span class="tooltiptext">
-                <strong>Delete Production Machine:</strong><br/>
-                • Permanently removes machine from production line<br/>
-                • Clears machine's processing queue<br/>
-                • Other machines' positions auto-adjust<br/>
-                • ⚠️ Action cannot be undone!<br/>
-                <br/>
-                <strong>REST API Call:</strong><br/>
-                <div class="tooltip-code">DELETE /api/machines/{machine_id}
-
-Response:
-{"status": "deleted", 
- "id": "M2_press"}</div>
-              </span>
-            </div>
-          </label>
-          <select id="delete_select">
-            <option>Select machine to delete...</option>
-          </select>
-          <button id="delete_machine" class="danger">🗑️ Delete Machine</button>
-        </div>
-
-        <div style="margin-top:16px; padding: 12px; background: #eff6ff; border-radius: 8px;">
-          <small><strong>💡 Pro Tips:</strong> Commands update the live simulation instantly. Open multiple tabs to simulate multiple operators monitoring the system.</small>
-=======
-        <h3>Simulate & Controls</h3>
-<div class="card">
-  <h4>Scenario Presets</h4>
-  <input type="text" id="preset_name" placeholder="Preset name"/>
-  <button id="save_preset_btn">Save Current Scenario</button>
-  <div id="preset_list" style="margin-top:8px;"></div>
-</div>
-
-        <div class="controls">
-          <div>
-            <label>Enter API Key (required for changes):</label><br/>
-            <input type="text" id="api_key" placeholder="api key"/>
-            <button id="save_key">Save key</button>
-          </div>
-
-          <div>
-            <button id="add_shift">Add shift</button>
-            <button id="remove_shift" class="secondary">Remove shift</button>
-          </div>
-
-          <div>
-            <label>Toggle machine</label><br/>
-            <select id="toggle_select" style="width:100%"></select>
-            <button id="toggle_machine">Toggle</button>
-          </div>
-
-          <div>
-            <label>Move equipment</label><br/>
-            <select id="move_select"></select>
-            <input type="number" id="move_pos" min="1" value="1"/>
-            <button id="move_btn">Move</button>
-          </div>
-
-          <div>
-            <label>Set throughput factor</label><br/>
-            <select id="thr_select"></select>
-            <input type="number" id="thr_val" step="0.1" min="0.2" max="2.0" value="1.0"/>
-            <button id="set_thr">Set</button>
-          </div>
-
-          <div>
-            <label>Add new machine</label><br/>
-            <input type="text" id="new_id" placeholder="machine id" value="M_new"/>
-            <input type="number" id="new_rate" placeholder="base rate" value="45"/>
-            <button id="add_machine">Add machine</button>
-          </div>
-
-          <div class="card">
-            <h4>Presets</h4>
-            <button class="preset" id="preset_double_staff">Double staff (add shift)</button>
-            <button class="preset" id="preset_maintenance">Maintenance: toggle M2 off</button>
-            <button class="preset" id="preset_move_slow">Move slow machine earlier</button>
-            <div style="margin-top:6px;">
-              <button id="export_btn">Export config</button>
-              <button id="import_btn">Import config (paste JSON)</button>
-            </div>
-          </div>
-
->>>>>>> a06e95d1
-        </div>
-      </div>
-
-      <div class="card">
-<<<<<<< HEAD
-        <h3>📖 Quick Guide</h3>
-        <ol style="line-height: 1.6;">
-          <li><strong>👥 Add shifts</strong> to simulate more staff — watch output increase</li>
-          <li><strong>🔌 Toggle machines</strong> on/off to see impact on production flow</li>
-          <li><strong>📍 Move slow machines</strong> earlier in the line to reduce bottlenecks</li>
-          <li><strong>⚙️ Adjust throughput</strong> to simulate maintenance or upgrades</li>
-          <li><strong>🏭 Add/remove machines</strong> to reconfigure your production line</li>
-=======
-        <h3>Quick tips</h3>
-        <ol>
-          <li>Set API key before making changes (defaults to <code>secret123</code> in local env).</li>
-          <li>Use presets to quickly see the impact of staffing and maintenance.</li>
-          <li>Enable MQTT ingestion in backend to test with real sensor messages.</li>
->>>>>>> a06e95d1
-        </ol>
+        
+        <div style="margin-bottom: 16px;">
+          <label>🔑 API Key:</label>
+          <input type="text" id="api_key" placeholder="secret123" value="secret123"/>
+          <button id="save_key">Save</button>
+        </div>
+
+        <div style="margin-bottom: 16px;">
+          <button id="add_shift">➕ Add Shift</button>
+          <button id="remove_shift">➖ Remove Shift</button>
+        </div>
+
+        <div style="margin-bottom: 16px;">
+          <label>Toggle Machine:</label>
+          <select id="toggle_select"><option>Select machine...</option></select>
+          <button id="toggle_machine">⚡ Toggle</button>
+        </div>
+
+        <div style="margin-bottom: 16px;">
+          <label>Set Throughput:</label>
+          <select id="thr_select"><option>Select machine...</option></select>
+          <input type="number" id="thr_val" step="0.1" min="0.2" max="2.0" value="1.0"/>
+          <button id="set_thr">Set</button>
+        </div>
       </div>
     </aside>
   </main>
 
-  <footer>
-<<<<<<< HEAD
-    🚀 Built as a comprehensive factory digital twin demo — expand with cloud connectivity, historical data, and advanced analytics
-=======
-    Built as a teaching demo — extend with persistence, cloud connectivity, role-based access, and charts.
->>>>>>> a06e95d1
-  </footer>
-
 <script>
   let ws;
-<<<<<<< HEAD
+  let apiKey = "secret123";
   let machines_data = [];
 
   function connect() {
     const protocol = location.protocol === 'https:' ? 'wss:' : 'ws:';
-    ws = new WebSocket(`${protocol}//${location.host}/ws`);
+    const wsUrl = `${protocol}//${location.host}/ws`;
+    console.log('Connecting to WebSocket:', wsUrl);
+    
+    ws = new WebSocket(wsUrl);
     
     ws.onopen = () => {
+      console.log('WebSocket connected');
       document.getElementById('conn').innerText = 'Connected';
       document.getElementById('conn').className = 'connection-status connected';
-      console.log('WebSocket connected');
-=======
-  let apiKey = "";
-  const apiKeySpan = document.getElementById('api_status');
-
-  function saveApiKeyToLocal() {
-    apiKey = document.getElementById('api_key').value.trim();
-    if (apiKey) {
-      apiKeySpan.innerText = "stored";
-      sessionStorage.setItem('factory_api_key', apiKey);
-    } else {
-      apiKeySpan.innerText = "hidden";
-      sessionStorage.removeItem('factory_api_key');
-    }
-  }
-
-  document.getElementById('save_key').onclick = saveApiKeyToLocal;
-  document.addEventListener('DOMContentLoaded', () => {
-    const stored = sessionStorage.getItem('factory_api_key');
-    if (stored) {
-      document.getElementById('api_key').value = stored;
-      apiKey = stored;
-      apiKeySpan.innerText = "stored";
-    }
-    connect();
-    fetchHistoryAndRender();
-  });
-
-  function connect() {
-
-    const wsProtocol = location.protocol === 'https:' ? 'wss' : 'ws';
-    ws = new WebSocket(`${wsProtocol}://${location.host}/ws`);
-    ws.onopen = () => {
-      document.getElementById('conn').innerText = 'connected';
-      // Reset reconnection logic on successful connection
-      reconnectAttempts = 0;
-      reconnectDelay = 1500;
->>>>>>> a06e95d1
     };
     
     ws.onclose = () => {
-<<<<<<< HEAD
+      console.log('WebSocket disconnected, attempting to reconnect...');
       document.getElementById('conn').innerText = 'Disconnected';
       document.getElementById('conn').className = 'connection-status disconnected';
-      console.log('WebSocket disconnected, attempting to reconnect...');
       setTimeout(connect, 2000);
     };
     
@@ -737,10 +150,6 @@
         
         if (obj.type === 'metrics') {
           renderMetrics(obj.payload);
-        } else if (obj.type === 'machines_updated') {
-          // Handle REST API machine updates
-          machines_data = obj.machines || [];
-          updateMachineSelectors();
         } else if (obj.type === 'error') {
           console.error('Server error:', obj.payload);
           alert(`Server error: ${obj.payload}`);
@@ -757,30 +166,6 @@
       return;
     }
     console.log('Sending action:', actionObj);
-=======
-      document.getElementById('conn').innerText = 'disconnected';
-      reconnectAttempts++;
-      if (reconnectAttempts > maxReconnectAttempts) {
-        document.getElementById('conn').innerText = 'disconnected (max retries reached)';
-        return;
-      }
-      setTimeout(connect, reconnectDelay);
-      // Exponential backoff: double the delay, up to maxReconnectDelay
-      reconnectDelay = Math.min(reconnectDelay * 2, maxReconnectDelay);
-    };
-
-    ws.onmessage = (evt) => {
-      const obj = JSON.parse(evt.data);
-      if (obj.type === 'metrics') { renderMetrics(obj.payload); }
-    };
-  }
-
-  function sendProtected(actionObj) {
-    const key = document.getElementById('api_key').value.trim();
-
-    if (!key) return alert('Enter API key in the controls section above');
-    actionObj.api_key = key;
->>>>>>> a06e95d1
     ws.send(JSON.stringify(actionObj));
   }
 
@@ -789,19 +174,17 @@
     document.getElementById('total_output').innerText = payload.total_output.toLocaleString();
     document.getElementById('temperature').innerText = `${payload.ambient_temp}°C`;
     document.getElementById('humidity').innerText = `${payload.ambient_humidity}%`;
+    document.getElementById('shifts').innerText = `${payload.staffing_shifts} shift${payload.staffing_shifts > 1 ? 's' : ''}`;
     
     const bottlenecksEl = document.getElementById('bottlenecks');
     if (payload.bottlenecks && payload.bottlenecks.length > 0) {
       bottlenecksEl.innerHTML = payload.bottlenecks.map(b => 
-        `<span class="bottleneck">${b}</span>`
+        `<span style="color: #dc2626; font-weight: bold;">${b}</span>`
       ).join(' ');
     } else {
       bottlenecksEl.innerText = 'None detected';
     }
-    
-    document.getElementById('shifts').innerText = `${payload.staffing_shifts} shift${payload.staffing_shifts > 1 ? 's' : ''}`;
-
-    // Store machines data and render
+
     machines_data = payload.machines || [];
     renderMachines(machines_data);
     updateMachineSelectors();
@@ -811,7 +194,7 @@
     const machinesDiv = document.getElementById('machines');
     
     if (!machines || machines.length === 0) {
-      machinesDiv.innerHTML = '<div style="text-align: center; padding: 20px; color: #6b7280;">No machines available</div>';
+      machinesDiv.innerHTML = '<div>No machines available</div>';
       return;
     }
 
@@ -822,32 +205,18 @@
       el.className = `machine ${m.status === 'on' ? 'online' : 'offline'}`;
       
       const statusIcon = m.status === 'on' ? '🟢' : '🔴';
-      const queueStatus = m.queue > 10 ? '⚠️' : m.queue > 5 ? '⚡' : '✅';
       
       el.innerHTML = `
-        <div>
-          <div style="font-weight: bold; font-size: 16px;">
-            ${statusIcon} ${m.name || m.id}
+        <div style="display: flex; justify-content: space-between;">
+          <div>
+            <strong>${statusIcon} ${m.name || m.id}</strong>
+            <div>Position: ${m.position} • Status: ${m.status.toUpperCase()}</div>
           </div>
-          <div style="font-size: 12px; color: #6b7280; margin-top: 4px;">
-            Position: ${m.position} • Status: ${m.status.toUpperCase()}
-          </div>
-          <div style="font-size: 12px; color: #6b7280;">
-            Processed: ${m.total_processed?.toLocaleString() || 0} items
-          </div>
-        </div>
-        <div style="text-align: right;">
-          <div style="font-size: 14px; font-weight: 500;">
-            ${queueStatus} Queue: ${Math.round(m.queue * 10) / 10}
-          </div>
-          <div style="font-size: 12px; color: #6b7280;">
-            Rate: ${m.base_rate}/min
-          </div>
-          <div style="font-size: 12px; color: #6b7280;">
-            Efficiency: ${Math.round(m.throughput_factor * 100)}%
-          </div>
-          <div style="font-size: 12px; color: #6b7280;">
-            Uptime: ${Math.round(m.uptime * 100)}%
+          <div style="text-align: right;">
+            <div>Queue: ${Math.round(m.queue * 10) / 10}</div>
+            <div>Rate: ${m.base_rate}/min</div>
+            <div>Efficiency: ${Math.round(m.throughput_factor * 100)}%</div>
+            <div>Uptime: ${Math.round(m.uptime * 100)}%</div>
           </div>
         </div>
       `;
@@ -855,9 +224,8 @@
     });
   }
 
-<<<<<<< HEAD
   function updateMachineSelectors() {
-    const selectors = ['toggle_select', 'move_select', 'thr_select', 'delete_select'];
+    const selectors = ['toggle_select', 'thr_select'];
     
     selectors.forEach(selectorId => {
       const select = document.getElementById(selectorId);
@@ -869,82 +237,29 @@
         option.value = m.id;
         option.text = `${m.name || m.id} (Pos: ${m.position})`;
         select.appendChild(option);
-=======
-      [toggleSel, moveSel, thrSel].forEach(s => {
-        const o = document.createElement('option');
-        o.value = m.id; o.text = m.id; s.appendChild(o);
->>>>>>> a06e95d1
       });
       
-      // Restore selection if still valid
       if (currentValue && machines_data.some(m => m.id === currentValue)) {
         select.value = currentValue;
       }
     });
-
-    // update history chart on new data (throttle)
-    if (window.historyChart) {
-      // optionally append last known total_output on chart as new point if desired
-    }
-  }
-
-<<<<<<< HEAD
-  // REST API functions
-  async function fetchMachines() {
-    try {
-      const response = await fetch('/api/machines');
-      const data = await response.json();
-      document.getElementById('api_response').innerText = JSON.stringify(data, null, 2);
-      console.log('Fetched machines:', data);
-    } catch (error) {
-      document.getElementById('api_response').innerText = `Error: ${error.message}`;
-      console.error('Error fetching machines:', error);
-    }
-  }
-
-  async function createMachine(name, baseRate, position) {
-    try {
-      const response = await fetch('/api/machines', {
-        method: 'POST',
-        headers: {
-          'Content-Type': 'application/json',
-        },
-        body: JSON.stringify({
-          name: name,
-          base_rate: baseRate,
-          position: position
-        })
-      });
-      const data = await response.json();
-      document.getElementById('api_response').innerText = `Created: ${JSON.stringify(data, null, 2)}`;
-      console.log('Created machine:', data);
-    } catch (error) {
-      document.getElementById('api_response').innerText = `Error: ${error.message}`;
-      console.error('Error creating machine:', error);
-    }
-  }
-
-  async function deleteMachine(machineId) {
-    try {
-      const response = await fetch(`/api/machines/${machineId}`, {
-        method: 'DELETE'
-      });
-      const data = await response.json();
-      document.getElementById('api_response').innerText = `Deleted: ${JSON.stringify(data, null, 2)}`;
-      console.log('Deleted machine:', data);
-    } catch (error) {
-      document.getElementById('api_response').innerText = `Error: ${error.message}`;
-      console.error('Error deleting machine:', error);
-    }
   }
 
   // Event listeners
   document.addEventListener('DOMContentLoaded', () => {
     connect();
 
-    // WebSocket controls
-    document.getElementById('add_shift').onclick = () => sendAction({action:'add_shift'});
-    document.getElementById('remove_shift').onclick = () => sendAction({action:'remove_shift'});
+    document.getElementById('save_key').onclick = () => {
+      apiKey = document.getElementById('api_key').value.trim() || "secret123";
+      document.getElementById('api_status').innerText = "stored";
+      console.log('API key set to:', apiKey);
+    };
+
+    document.getElementById('add_shift').onclick = () => 
+      sendAction({action:'add_shift', api_key: apiKey});
+    
+    document.getElementById('remove_shift').onclick = () => 
+      sendAction({action:'remove_shift', api_key: apiKey});
     
     document.getElementById('toggle_machine').onclick = () => {
       const mid = document.getElementById('toggle_select').value;
@@ -952,17 +267,7 @@
         alert('Please select a machine first');
         return;
       }
-      sendAction({action:'toggle_machine', machine_id:mid});
-    };
-    
-    document.getElementById('move_btn').onclick = () => {
-      const mid = document.getElementById('move_select').value;
-      const newpos = parseInt(document.getElementById('move_pos').value || 1);
-      if (!mid || mid === 'Select machine...') {
-        alert('Please select a machine first');
-        return;
-      }
-      sendAction({action:'move_equipment', machine_id:mid, new_position:newpos});
+      sendAction({action:'toggle_machine', machine_id:mid, api_key: apiKey});
     };
     
     document.getElementById('set_thr').onclick = () => {
@@ -972,221 +277,9 @@
         alert('Please select a machine first');
         return;
       }
-      sendAction({action:'set_throughput', machine_id:mid, value: val});
-    };
-    
-    document.getElementById('add_machine').onclick = () => {
-      const name = document.getElementById('new_name').value || `Machine_${Date.now()}`;
-      const rate = parseFloat(document.getElementById('new_rate').value || 50);
-      const position = parseInt(document.getElementById('new_position').value || 1);
-      
-      // Use WebSocket for adding machine (matches backend WebSocket handler)
-      sendAction({
-        action:'add_machine', 
-        machine_id: `M_${Date.now()}`,
-        name: name,
-        base_rate: rate, 
-        position: position
-      });
-    };
-
-    // REST API controls
-    document.getElementById('fetch_machines').onclick = fetchMachines;
-    document.getElementById('refresh_dashboard').onclick = () => location.reload();
-    
-    document.getElementById('delete_machine').onclick = async () => {
-      const mid = document.getElementById('delete_select').value;
-      if (!mid || mid === 'Select machine...') {
-        alert('Please select a machine to delete');
-        return;
-      }
-      
-      if (confirm(`Are you sure you want to delete machine ${mid}?`)) {
-        await deleteMachine(mid);
-      }
+      sendAction({action:'set_throughput', machine_id:mid, value: val, api_key: apiKey});
     };
   });
-=======
-  // button wiring
-  document.getElementById('add_shift').onclick = () => sendProtected({action:'add_shift'});
-  document.getElementById('remove_shift').onclick = () => sendProtected({action:'remove_shift'});
-  document.getElementById('toggle_machine').onclick = () => {
-    const mid = document.getElementById('toggle_select').value; sendProtected({action:'toggle_machine', machine_id:mid});
-  };
-  document.getElementById('move_btn').onclick = () => {
-    const mid = document.getElementById('move_select').value; const newpos = parseInt(document.getElementById('move_pos').value||1);
-    sendProtected({action:'move_equipment', machine_id:mid, new_position:newpos});
-  };
-  document.getElementById('set_thr').onclick = () => {
-    const mid = document.getElementById('thr_select').value; const val = parseFloat(document.getElementById('thr_val').value||1.0);
-    sendProtected({action:'set_throughput', machine_id:mid, value: val});
-  };
-  document.getElementById('add_machine').onclick = () => {
-    const id = document.getElementById('new_id').value || `M_new_${Date.now()}`; const rate = parseFloat(document.getElementById('new_rate').value||50);
-    sendProtected({action:'add_machine', machine_id:id, base_rate:rate, position:999});
-  };
-
-  // presets
-  document.getElementById('preset_double_staff').onclick = () => sendProtected({action:'add_shift'});
-  document.getElementById('preset_maintenance').onclick = () => sendProtected({action:'toggle_machine', machine_id:'M2_press'});
-  document.getElementById('preset_move_slow').onclick = () => {
-    // move paint earlier (example)
-    sendProtected({action:'move_equipment', machine_id:'M3_paint', new_position:2});
-  };
-
-  // export/import
-  document.getElementById('export_btn').onclick = async () => {
-    const key = document.getElementById('api_key').value.trim();
-    if (!key) return alert('Set API key first');
-    const res = await fetch('/api/export', {method:'POST', headers: {'X-API-Key': key}});
-    if (!res.ok) return alert('Export failed: ' + res.statusText);
-    const data = await res.json();
-    // show as download
-    const blob = new Blob([JSON.stringify(data, null, 2)], {type:'application/json'});
-    const url = URL.createObjectURL(blob);
-    const a = document.createElement('a'); a.href = url; a.download = 'twin_export.json'; a.click();
-    URL.revokeObjectURL(url);
-  };
-
-  document.getElementById('import_btn').onclick = async () => {
-    const jsonText = prompt("Paste twin config JSON to import:");
-    if (!jsonText) return;
-    let obj;
-    try { obj = JSON.parse(jsonText); } catch(e){ return alert('Invalid JSON'); }
-    const key = document.getElementById('api_key').value.trim();
-    if (!key) return alert('Set API key first');
-    const res = await fetch('/api/import', {
-      method:'POST',
-      headers: {'Content-Type':'application/json', 'X-API-Key': key},
-      body: JSON.stringify(obj)
-    });
-    if (res.ok) alert('Imported successfully'); else alert('Import failed: ' + res.statusText);
-  };
-
-  // ------------- History chart code -------------
-  async function fetchHistoryAndRender() {
-    // fetch last 60 minutes snapshots
-    const res = await fetch('/api/history?minutes=60');
-    const data = await res.json();
-    const labels = [];
-    const outputs = [];
-    for (const s of data.snapshots) {
-      labels.push(new Date(s.time).toLocaleTimeString());
-      outputs.push(s.total_output || 0);
-    }
-    renderHistoryChart(labels, outputs);
-  }
-
-  function renderHistoryChart(labels, outputs) {
-    const ctx = document.getElementById('historyChart').getContext('2d');
-    if (window.historyChart) {
-      window.historyChart.data.labels = labels;
-      window.historyChart.data.datasets[0].data = outputs;
-      window.historyChart.update();
-      return;
-    }
-    window.historyChart = new Chart(ctx, {
-      type: 'line',
-      data: {
-        labels: labels,
-        datasets: [{
-          label: 'Total output',
-          data: outputs,
-          fill: true,
-          tension: 0.3,
-          borderWidth: 2
-        }]
-      },
-      options: {
-        scales: {
-          x: { display: true },
-          y: { beginAtZero: true }
-        }
-      }
-    });
-  }
-
-
-  // Poll history periodically (every 30s), but only when page is visible
-  let historyIntervalId = null;
-  function startHistoryPolling() {
-    if (!historyIntervalId) {
-      fetchHistoryAndRender(); // fetch immediately on becoming visible
-      historyIntervalId = setInterval(fetchHistoryAndRender, 30000);
-    }
-  }
-  function stopHistoryPolling() {
-    if (historyIntervalId) {
-      clearInterval(historyIntervalId);
-      historyIntervalId = null;
-    }
-  }
-  function handleVisibilityChange() {
-    if (document.visibilityState === 'visible') {
-      startHistoryPolling();
-    } else {
-      stopHistoryPolling();
-    }
-  }
-  document.addEventListener('visibilitychange', handleVisibilityChange);
-  // Start polling if page is initially visible
-  if (document.visibilityState === 'visible') {
-    startHistoryPolling();
-  }
-
-  // ---------- Scenario Presets Logic ----------
-  async function fetchPresets() {
-    const res = await fetch('/api/presets');
-    const presets = await res.json();
-    const listDiv = document.getElementById('preset_list');
-    listDiv.innerHTML = '';
-    presets.forEach(p => {
-      const div = document.createElement('div');
-      div.style.display = 'flex';
-      div.style.justifyContent = 'space-between';
-      div.style.alignItems = 'center';
-      div.style.marginTop = '4px';
-      div.innerHTML = `<span>${p.name}</span>`;
-      const btns = document.createElement('div');
-      const loadBtn = document.createElement('button');
-      loadBtn.textContent = 'Load';
-      loadBtn.onclick = async () => {
-        const key = document.getElementById('api_key').value.trim();
-        if (!key) return alert('Set API key first');
-        await fetch(`/api/presets/${p.id}/load`, {method:'POST', headers:{'X-API-Key': key}});
-      };
-      const delBtn = document.createElement('button');
-      delBtn.textContent = 'Delete';
-      delBtn.onclick = async () => {
-        const key = document.getElementById('api_key').value.trim();
-        if (!key) return alert('Set API key first');
-        await fetch(`/api/presets/${p.id}`, {method:'DELETE', headers:{'X-API-Key': key}});
-        fetchPresets();
-      };
-      btns.appendChild(loadBtn);
-      btns.appendChild(delBtn);
-      div.appendChild(btns);
-      listDiv.appendChild(div);
-    });
-  }
-
-  document.getElementById('save_preset_btn').onclick = async () => {
-    const name = document.getElementById('preset_name').value.trim();
-    if (!name) return alert('Enter preset name');
-    const key = document.getElementById('api_key').value.trim();
-    if (!key) return alert('Set API key first');
-    await fetch('/api/presets', {
-      method: 'POST',
-      headers: {'Content-Type': 'application/json', 'X-API-Key': key},
-      body: JSON.stringify({name})
-    });
-    document.getElementById('preset_name').value = '';
-    fetchPresets();
-  };
-
-  document.addEventListener('DOMContentLoaded', fetchPresets);
-
->>>>>>> a06e95d1
 </script>
 </body>
 </html>