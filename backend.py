# backend.py
import asyncio
import json
import random
<<<<<<< HEAD
import uuid
from datetime import datetime
from typing import Dict, List, Any

from fastapi import FastAPI, WebSocket, WebSocketDisconnect, HTTPException
from fastapi.middleware.cors import CORSMiddleware
from fastapi.responses import HTMLResponse
from fastapi.staticfiles import StaticFiles
from fastapi import Request
from fastapi.templating import Jinja2Templates
from pydantic import BaseModel

app = FastAPI()

# Allow local testing from file:// or localhost dev server
app.add_middleware(
    CORSMiddleware,
    allow_origins=["*"],
    allow_credentials=True,
    allow_methods=["*"],
    allow_headers=["*"],
)

# Mount static files and templates (optional)
try:
    app.mount("/static", StaticFiles(directory="static"), name="static")
    templates = Jinja2Templates(directory="static")
except Exception:
    # Handle case where static directory doesn't exist
    pass

# -----------------------
# PYDANTIC MODELS
# -----------------------
class MachineIn(BaseModel):
    name: str
    base_rate: float = 50.0  # items per minute
    position: int = 1

# -----------------------
# DIGITAL TWIN MODEL
# -----------------------
=======
import sqlite3
from datetime import datetime, timedelta
from typing import Dict, List
import threading
import time
import os
import re

from fastapi import FastAPI, WebSocket, WebSocketDisconnect, Request, HTTPException, Header
from fastapi.responses import FileResponse, JSONResponse
from fastapi.staticfiles import StaticFiles

import paho.mqtt.client as mqtt  # for optional external ingestion

# -------------------
# CONFIG
# -------------------
DB_PATH = "twin_history.db"
API_KEY = os.environ.get("FACTORY_API_KEY", "secret123")  # simple API key for protected actions
MQTT_ENABLED = False  # set True to enable external MQTT ingest
MQTT_BROKER = os.environ.get("MQTT_BROKER", "broker.hivemq.com")
MQTT_PORT = int(os.environ.get("MQTT_PORT", 1883))
MQTT_TOPIC = os.environ.get("MQTT_TOPIC", "/factory/digitaltwin/sensors")
TICK_SECONDS = 2.0
SECONDS_PER_MIN = 60.0

app = FastAPI()
app.mount("/static", StaticFiles(directory="static"), name="static")

# -------------------
# DATABASE (SQLite) - with migration support
# -------------------
def get_db_version(conn):
    """Get current database schema version"""
    try:
        cursor = conn.cursor()
        cursor.execute("SELECT name FROM sqlite_master WHERE type='table' AND name='schema_version'")
        if cursor.fetchone():
            cursor.execute("SELECT version FROM schema_version ORDER BY id DESC LIMIT 1")
            result = cursor.fetchone()
            return result[0] if result else 0
        return 0
    except:
        return 0

def set_db_version(conn, version):
    """Set database schema version"""
    cursor = conn.cursor()
    cursor.execute("""
    CREATE TABLE IF NOT EXISTS schema_version (
        id INTEGER PRIMARY KEY AUTOINCREMENT,
        version INTEGER NOT NULL,
        updated_at TEXT NOT NULL
    )
    """)
    cursor.execute("INSERT INTO schema_version (version, updated_at) VALUES (?, ?)", 
                  (version, datetime.utcnow().isoformat() + "Z"))
    conn.commit()

def check_column_exists(conn, table_name, column_name):
    """Check if a column exists in a table"""
    cursor = conn.cursor()
    cursor.execute(f"PRAGMA table_info({table_name})")
    columns = [row[1] for row in cursor.fetchall()]
    return column_name in columns

def migrate_database(conn):
    """Handle database migrations"""
    current_version = get_db_version(conn)
    cursor = conn.cursor()
    
    # Migration to version 1: Add description and created_at columns to presets
    if current_version < 1:
        print("Migrating database to version 1...")
        try:
            # Check if presets table exists
            cursor.execute("SELECT name FROM sqlite_master WHERE type='table' AND name='presets'")
            if cursor.fetchone():
                # Add missing columns if they don't exist
                if not check_column_exists(conn, 'presets', 'description'):
                    cursor.execute("ALTER TABLE presets ADD COLUMN description TEXT")
                    print("Added 'description' column to presets table")
                
                if not check_column_exists(conn, 'presets', 'created_at'):
                    cursor.execute("ALTER TABLE presets ADD COLUMN created_at TEXT")
                    print("Added 'created_at' column to presets table")
                    
                    # Set default created_at for existing records
                    default_date = datetime.utcnow().isoformat() + "Z"
                    cursor.execute("UPDATE presets SET created_at = ? WHERE created_at IS NULL", (default_date,))
                    print("Set default created_at for existing presets")
            
            conn.commit()
            set_db_version(conn, 1)
            print("Database migration to version 1 completed")
        except Exception as e:
            print(f"Migration to version 1 failed: {e}")
            conn.rollback()
    
    # Future migrations can be added here
    # if current_version < 2:
    #     # Migration logic for version 2

def init_db():
    conn = sqlite3.connect(DB_PATH, check_same_thread=False)
    c = conn.cursor()
    
    # Create metrics table
    c.execute("""
    CREATE TABLE IF NOT EXISTS metrics (
        id INTEGER PRIMARY KEY AUTOINCREMENT,
        ts TEXT NOT NULL,
        payload TEXT NOT NULL
    );
    """)
    
    # Create presets table with all columns
    c.execute("""
    CREATE TABLE IF NOT EXISTS presets (
        id INTEGER PRIMARY KEY AUTOINCREMENT,
        name TEXT NOT NULL UNIQUE,
        description TEXT,
        config TEXT NOT NULL,
        created_at TEXT NOT NULL
    );
    """)
    
    conn.commit()
    
    # Run migrations
    migrate_database(conn)
    
    return conn

db_conn = init_db()
db_lock = threading.Lock()

def save_metrics_snapshot(snapshot: dict):
    """Save snapshot (dict) into SQLite DB as JSON."""
    try:
        with db_lock:
            cur = db_conn.cursor()
            cur.execute("INSERT INTO metrics (ts, payload) VALUES (?, ?)", (snapshot["time"], json.dumps(snapshot)))
            db_conn.commit()
    except Exception as e:
        print("DB save error:", e)

def query_history(minutes: int = 60):
    """Return raw metric snapshots for last N minutes."""
    cutoff = datetime.utcnow() - timedelta(minutes=minutes)
    cutoff_iso = cutoff.isoformat() + "Z"
    with db_lock:
        cur = db_conn.cursor()
        cur.execute("SELECT ts, payload FROM metrics WHERE ts >= ? ORDER BY ts ASC", (cutoff_iso,))
        rows = cur.fetchall()
    results = []
    for ts, payload in rows:
        try:
            results.append(json.loads(payload))
        except:
            pass
    return results

# -------------------
# Digital Twin model (same core idea as earlier)
# -------------------
>>>>>>> a06e95d1
class Machine:
    def __init__(self, id: str, name: str, base_rate: float, position: int):
        self.id = id
<<<<<<< HEAD
        self.name = name
        self.base_rate = base_rate  # items per minute
=======
        self.base_rate = base_rate
>>>>>>> a06e95d1
        self.throughput_factor = 1.0
        self.uptime = 1.0
        self.queue = 0.0
        self.position = position
        self.status = "on"
        self.total_processed = 0.0

    def to_dict(self):
        return {
            "id": self.id,
            "name": self.name,
            "base_rate": self.base_rate,
            "throughput_factor": round(self.throughput_factor, 3),
            "uptime": round(self.uptime, 3),
            "queue": round(self.queue, 2),
            "position": self.position,
            "status": self.status,
            "total_processed": int(self.total_processed),
            "last_change": self.last_change
        }

<<<<<<< HEAD
# In-memory store for machines
machines: Dict[str, Machine] = {}
machines_lock = asyncio.Lock()

# Initialize with default machines
def initialize_default_machines():
    default_machines = [
        ("M1_cutter", "Cutting Station", 60, 1),
        ("M2_press", "Press Station", 50, 2),
        ("M3_paint", "Paint Station", 40, 3),
        ("M4_inspect", "Inspection Station", 70, 4),
    ]
    for mid, name, rate, pos in default_machines:
        machines[mid] = Machine(mid, name, rate, pos)

initialize_default_machines()
=======
    def from_dict(self, data: dict):
        """Restore machine state from saved data"""
        self.base_rate = float(data.get("base_rate", self.base_rate))
        self.throughput_factor = float(data.get("throughput_factor", 1.0))
        self.uptime = float(data.get("uptime", 1.0))
        self.queue = float(data.get("queue", 0.0))
        self.position = int(data.get("position", self.position))
        self.status = data.get("status", "on")
        self.total_processed = float(data.get("total_processed", 0.0))

# Initial default machines
DEFAULT_MACHINES = [
    {"id": "M1_cutter", "base_rate": 60, "position": 1},
    {"id": "M2_press", "base_rate": 50, "position": 2},
    {"id": "M3_paint", "base_rate": 40, "position": 3},
    {"id": "M4_inspect", "base_rate": 70, "position": 4},
]

machines: List[Machine] = [
    Machine(m["id"], m["base_rate"], m["position"]) for m in DEFAULT_MACHINES
]
>>>>>>> a06e95d1

# Initial twin state
INITIAL_TWIN_STATE = {
    "staffing_shifts": 1,
    "ambient_temp": 25.0,
    "ambient_humidity": 45.0,
    "total_output": 0,
}

<<<<<<< HEAD
# -----------------------
# HELPER FUNCTIONS
# -----------------------
TICK_SECONDS = 2.0  # update interval in seconds
SECONDS_PER_MIN = 60.0
=======
twin_state = INITIAL_TWIN_STATE.copy()
twin_state["time"] = datetime.utcnow().isoformat() + "Z"

# -------------------
# Helper functions
# -------------------
def validate_preset_name(name: str) -> str:
    """Validate and sanitize preset name"""
    if not name or not name.strip():
        raise ValueError("Preset name cannot be empty")
    
    name = name.strip()
    if len(name) > 50:
        raise ValueError("Preset name cannot exceed 50 characters")
    
    if not re.match(r'^[a-zA-Z0-9\s\-_\.]+$', name):
        raise ValueError("Preset name can only contain letters, numbers, spaces, hyphens, underscores, and periods")
    
    return name

def reset_simulation():
    """Reset simulation to initial state"""
    global machines, twin_state
    
    # Reset machines to defaults
    machines.clear()
    machines.extend([Machine(m["id"], m["base_rate"], m["position"]) for m in DEFAULT_MACHINES])
    
    # Reset twin state
    twin_state.clear()
    twin_state.update(INITIAL_TWIN_STATE.copy())
    twin_state["time"] = datetime.utcnow().isoformat() + "Z"

def normalize_machine_positions():
    """Ensure machine positions are sequential starting from 1"""
    sorted_machines = sorted(machines, key=lambda x: x.position)
    for idx, machine in enumerate(sorted_machines, start=1):
        machine.position = idx
>>>>>>> a06e95d1

# -------------------
# Helper simulation logic (unchanged)
# -------------------
def compute_staffing_modifier(shifts: int) -> float:
    return 1.0 + 0.25 * (shifts - 1)

def machines_snapshot():
    """Get snapshot of all machines as list of dicts"""
    return [m.to_dict() for m in sorted(machines.values(), key=lambda x: x.position)]

def process_production_tick(delta_seconds: float):
    staffing_mod = compute_staffing_modifier(twin_state["staffing_shifts"])

    # ambient drift
    twin_state["ambient_temp"] += random.uniform(-0.05, 0.05)
    twin_state["ambient_humidity"] += random.uniform(-0.1, 0.1)
    twin_state["ambient_temp"] = round(max(15, min(40, twin_state["ambient_temp"])), 2)
    twin_state["ambient_humidity"] = round(max(20, min(80, twin_state["ambient_humidity"])), 2)

<<<<<<< HEAD
    # For each machine, compute how many items it processed this tick from its queue or upstream
    # Order machines by position for pipeline
    machines_sorted = sorted(machines.values(), key=lambda m: m.position)
=======
    machines_sorted = sorted(machines, key=lambda m: m.position)
>>>>>>> a06e95d1
    new_output = 0.0

    for i, m in enumerate(machines_sorted):
        if m.status != "on":
            m.uptime = max(0.0, m.uptime - 0.001 * (delta_seconds / TICK_SECONDS))
            continue

        if random.random() < 0.0005:
            m.uptime = max(0.5, m.uptime - random.uniform(0.05, 0.2))
        else:
            m.uptime = min(1.0, m.uptime + 0.0005 * (delta_seconds / TICK_SECONDS))

        ideal_per_tick = m.base_rate * (delta_seconds / SECONDS_PER_MIN)
        effective_rate = ideal_per_tick * m.throughput_factor * staffing_mod * m.uptime

        if i == 0:
            arrivals = max(0.0, random.gauss(ideal_per_tick * staffing_mod, ideal_per_tick * 0.2))
            m.queue += arrivals

        processed = min(m.queue, max(0.0, effective_rate))
        m.queue -= processed
        m.total_processed += processed

        if i < len(machines_sorted) - 1:
            machines_sorted[i + 1].queue += processed
        else:
            new_output += processed

        m.throughput_factor += random.uniform(-0.001, 0.001)
        m.throughput_factor = max(0.2, min(1.8, m.throughput_factor))

    twin_state["total_output"] += int(new_output)
    twin_state["time"] = datetime.utcnow().isoformat() + "Z"

# -------------------
# WebSocket manager for dashboards (unchanged)
# -------------------
class ConnectionManager:
    def __init__(self):
        self.active: List[WebSocket] = []

    async def connect(self, websocket: WebSocket):
        await websocket.accept()
        self.active.append(websocket)

    def disconnect(self, websocket: WebSocket):
        if websocket in self.active:
            self.active.remove(websocket)

    async def broadcast(self, message: Dict):
        data = json.dumps(message) if isinstance(message, dict) else message
        living = []
        for ws in list(self.active):
            try:
                if isinstance(data, str):
                    await ws.send_text(data)
                else:
                    await ws.send_json(data)
                living.append(ws)
            except Exception:
                pass
        self.active = living

manager = ConnectionManager()

<<<<<<< HEAD
# -----------------------
# API ENDPOINTS
# -----------------------
@app.get('/api/machines')
async def list_machines():
    """Get list of all machines"""
    return machines_snapshot()

@app.post('/api/machines', status_code=201)
async def create_machine(payload: MachineIn):
    """Create a new machine"""
    async with machines_lock:
        mid = str(uuid.uuid4())
        m = Machine(mid, payload.name, payload.base_rate, payload.position)
        machines[mid] = m
    
    # Normalize positions to avoid conflicts
    machines_sorted = sorted(machines.values(), key=lambda x: x.position)
    for idx, machine in enumerate(machines_sorted, start=1):
        machine.position = idx
    
    # Broadcast update
    await manager.broadcast({'type': 'machines_updated', 'machines': machines_snapshot()})
    return m.to_dict()

@app.put('/api/machines/{machine_id}')
async def update_machine(machine_id: str, payload: MachineIn):
    """Update an existing machine"""
    async with machines_lock:
        if machine_id not in machines:
            raise HTTPException(status_code=404, detail='Machine not found')
        
        m = machines[machine_id]
        m.name = payload.name
        m.base_rate = payload.base_rate
        m.position = payload.position
        m.last_change = datetime.utcnow().isoformat() + "Z"
    
    # Normalize positions
    machines_sorted = sorted(machines.values(), key=lambda x: x.position)
    for idx, machine in enumerate(machines_sorted, start=1):
        machine.position = idx

    await manager.broadcast({'type': 'machines_updated', 'machines': machines_snapshot()})
    return m.to_dict()

@app.delete('/api/machines/{machine_id}')
async def delete_machine(machine_id: str):
    """Delete a machine"""
    async with machines_lock:
        if machine_id not in machines:
            raise HTTPException(status_code=404, detail='Machine not found')

        m = machines.pop(machine_id)
        m.queue = 0.0  # Clear its queue

    # Normalize remaining machine positions
    machines_sorted = sorted(machines.values(), key=lambda x: x.position)
    for idx, machine in enumerate(machines_sorted, start=1):
        machine.position = idx

    await manager.broadcast({'type': 'machines_updated', 'machines': machines_snapshot()})
    return {'status': 'deleted', 'id': machine_id}

# -----------------------
# BACKGROUND TASK: simulator broadcaster
# -----------------------
=======
# -------------------
# Simulator loop (unchanged)
# -------------------
>>>>>>> a06e95d1
async def simulator_loop():
    while True:
<<<<<<< HEAD
        if machines:  # Only process if we have machines
            process_production_tick(TICK_SECONDS)
            
            # compute simple metrics for dashboard
            machines_snapshot_data = machines_snapshot()
            # find bottlenecks (high queue)
            bottlenecks = [m["id"] for m in machines_snapshot_data if m["queue"] > max(2.0, 0.5 * (m["base_rate"]/SECONDS_PER_MIN) * TICK_SECONDS)]
            
            metrics = {
                "time": twin_state["time"],
                "ambient_temp": twin_state["ambient_temp"],
                "ambient_humidity": twin_state["ambient_humidity"],
                "total_output": twin_state["total_output"],
                "machines": machines_snapshot_data,
                "bottlenecks": bottlenecks,
                "staffing_shifts": twin_state["staffing_shifts"],
            }
            
            # broadcast to all dashboards
            await manager.broadcast({"type": "metrics", "payload": metrics})
        
=======
        process_production_tick(TICK_SECONDS)
        machines_snapshot = [m.to_dict() for m in sorted(machines, key=lambda x: x.position)]
        bottlenecks = [m["id"] for m in machines_snapshot if m["queue"] > max(2.0, 0.5 * (m["base_rate"]/SECONDS_PER_MIN) * TICK_SECONDS)]
        metrics = {
            "time": twin_state["time"],
            "ambient_temp": twin_state["ambient_temp"],
            "ambient_humidity": twin_state["ambient_humidity"],
            "total_output": twin_state["total_output"],
            "machines": machines_snapshot,
            "bottlenecks": bottlenecks,
            "staffing_shifts": twin_state["staffing_shifts"],
        }
        # broadcast
        await manager.broadcast({"type": "metrics", "payload": metrics})
        # persist
        save_metrics_snapshot(metrics)
>>>>>>> a06e95d1
        await asyncio.sleep(TICK_SECONDS)

@app.on_event("startup")
async def startup_event():
    # start simulation background task
    loop = asyncio.get_event_loop()
    loop.create_task(simulator_loop())

<<<<<<< HEAD
# -----------------------
# WEBSOCKET ENDPOINTS
# -----------------------
=======
    # start optional MQTT ingest in a separate thread so it doesn't block uvicorn
    if MQTT_ENABLED:
        t = threading.Thread(target=start_mqtt_client, daemon=True)
        t.start()

# -------------------
# MQTT ingestion (unchanged)
# -------------------
def on_mqtt_connect(client, userdata, flags, rc):
    print("MQTT connected:", rc)
    client.subscribe(MQTT_TOPIC)

def on_mqtt_message(client, userdata, msg):
    try:
        payload = json.loads(msg.payload.decode())
    except:
        return
    # Simple mapping: if payload has sensor_id, value, type -> apply
    sid = payload.get("sensor_id")
    mtype = payload.get("type")
    val = payload.get("value")
    if sid and mtype:
        # find machine
        for m in machines:
            if m.id == sid:
                if mtype == "queue_increase":
                    m.queue += float(val or 0)
                elif mtype == "throughput_factor":
                    m.throughput_factor = float(val or m.throughput_factor)
                elif mtype == "toggle":
                    m.status = "off" if m.status == "on" else "on"
                # broadcast an immediate update
                snapshot = {
                    "time": datetime.utcnow().isoformat() + "Z",
                    "ambient_temp": twin_state["ambient_temp"],
                    "ambient_humidity": twin_state["ambient_humidity"],
                    "total_output": twin_state["total_output"],
                    "machines": [x.to_dict() for x in sorted(machines, key=lambda z: z.position)],
                    "bottlenecks": [x.id for x in machines if x.queue > 5],
                    "staffing_shifts": twin_state["staffing_shifts"],
                }
                # schedule broadcast on event loop
                try:
                    loop = asyncio.get_event_loop()
                    loop.call_soon_threadsafe(asyncio.create_task, manager.broadcast({"type": "metrics", "payload": snapshot}))
                except Exception:
                    pass
                break

def start_mqtt_client():
    client = mqtt.Client()
    client.on_connect = on_mqtt_connect
    client.on_message = on_mqtt_message
    try:
        client.connect(MQTT_BROKER, MQTT_PORT, 60)
        client.loop_forever()
    except Exception as e:
        print("MQTT error:", e)

# -------------------
# WebSocket endpoint (unchanged from your fixed version)
# -------------------
>>>>>>> a06e95d1
@app.websocket("/ws")
async def websocket_endpoint(websocket: WebSocket):
    await manager.connect(websocket)
    try:
<<<<<<< HEAD
        # on connect, send immediate snapshot
        initial_payload = {
=======
        # send initial snapshot
        await websocket.send_text(json.dumps({"type": "metrics", "payload": {
>>>>>>> a06e95d1
            "time": twin_state["time"],
            "ambient_temp": twin_state["ambient_temp"],
            "ambient_humidity": twin_state["ambient_humidity"],
            "total_output": twin_state["total_output"],
            "machines": machines_snapshot(),
            "bottlenecks": [],
            "staffing_shifts": twin_state["staffing_shifts"],
        }
        await websocket.send_text(json.dumps({"type": "metrics", "payload": initial_payload}))
        
        while True:
            msg = await websocket.receive_text()
            try:
                obj = json.loads(msg)
            except:
                await websocket.send_text(json.dumps({"type":"error","payload":"invalid json"}))
                continue

<<<<<<< HEAD
            # Handle commands: add_shift, remove_shift, move_equipment, toggle_machine, set_throughput, etc.
            action = obj.get("action")
            
            if action == "ping":
                await websocket.send_json({'type': 'pong'})
                continue
                
            elif action == "add_shift":
=======
            # Expect commands to include optional "api_key" for protected actions
            action = obj.get("action")
            key = obj.get("api_key") or ""
            # Unprotected actions: request snapshot
            if action == "get_snapshot":
                snapshot = {
                    "time": twin_state["time"],
                    "ambient_temp": twin_state["ambient_temp"],
                    "ambient_humidity": twin_state["ambient_humidity"],
                    "total_output": twin_state["total_output"],
                    "machines": [m.to_dict() for m in sorted(machines, key=lambda x: x.position)],
                    "bottlenecks": [m.id for m in machines if m.queue > 5],
                    "staffing_shifts": twin_state["staffing_shifts"],
                }
                await websocket.send_text(json.dumps({"type":"metrics","payload": snapshot}))
                continue

            # Protected commands require API_KEY
            if key != API_KEY:
                await websocket.send_text(json.dumps({"type":"error","payload":"missing or invalid api_key"}))
                continue

            # handle protected action commands
            if action == "add_shift":
>>>>>>> a06e95d1
                twin_state["staffing_shifts"] = min(3, twin_state["staffing_shifts"] + 1)
                
            elif action == "remove_shift":
                twin_state["staffing_shifts"] = max(1, twin_state["staffing_shifts"] - 1)
                
            elif action == "move_equipment":
<<<<<<< HEAD
                mid = obj.get("machine_id")
                new_pos = obj.get("new_position")
                if mid in machines:
                    machines[mid].position = int(new_pos)
                    machines[mid].last_change = datetime.utcnow().isoformat() + "Z"
                    # Normalize positions
                    machines_sorted = sorted(machines.values(), key=lambda x: x.position)
                    for idx, m in enumerate(machines_sorted, start=1):
                        m.position = idx
                        
            elif action == "toggle_machine":
                mid = obj.get("machine_id")
                if mid in machines:
                    m = machines[mid]
                    m.status = "off" if m.status == "on" else "on"
                    m.last_change = datetime.utcnow().isoformat() + "Z"
                    
            elif action == "set_throughput":
                mid = obj.get("machine_id")
                val = float(obj.get("value", 1.0))
                if mid in machines:
                    machines[mid].throughput_factor = max(0.2, min(2.0, val))
                    machines[mid].last_change = datetime.utcnow().isoformat() + "Z"
                    
=======
                mid = obj.get("machine_id"); new_pos = int(obj.get("new_position", 1))
                for m in machines:
                    if m.id == mid:
                        m.position = new_pos
                        break
                normalize_machine_positions()
            elif action == "toggle_machine":
                mid = obj.get("machine_id")
                for m in machines:
                    if m.id == mid:
                        m.status = "off" if m.status == "on" else "on"
                        break
            elif action == "set_throughput":
                mid = obj.get("machine_id"); val = float(obj.get("value", 1.0))
                for m in machines:
                    if m.id == mid:
                        m.throughput_factor = max(0.2, min(2.0, val))
                        break
>>>>>>> a06e95d1
            elif action == "add_machine":
                new_id = obj.get("machine_id", f"M_new_{len(machines)+1}")
                name = obj.get("name", f"Machine {len(machines)+1}")
                pos = int(obj.get("position", len(machines)+1))
                base_rate = float(obj.get("base_rate", 50))
<<<<<<< HEAD
                
                async with machines_lock:
                    machines[new_id] = Machine(new_id, name, base_rate, pos)
                    # normalize positions
                    machines_sorted = sorted(machines.values(), key=lambda x: x.position)
                    for idx, m in enumerate(machines_sorted, start=1):
                        m.position = idx
                        
=======
                machines.append(Machine(new_id, base_rate, pos))
                normalize_machine_positions()
            elif action == "import_config":
                # replace machines/state with supplied config
                cfg = obj.get("config")
                if isinstance(cfg, dict):
                    # simple mapping, expect keys 'machines' list and 'twin_state'
                    new_machines = []
                    for m in cfg.get("machines", []):
                        new_machines.append(Machine(m["id"], float(m.get("base_rate", 50)), int(m.get("position", 1))))
                    if new_machines:
                        machines.clear()
                        machines.extend(new_machines)
                    # load twin-level items
                    ts = cfg.get("twin_state", {})
                    twin_state["staffing_shifts"] = int(ts.get("staffing_shifts", twin_state["staffing_shifts"]))
                    twin_state["ambient_temp"] = float(ts.get("ambient_temp", twin_state["ambient_temp"]))
                    twin_state["ambient_humidity"] = float(ts.get("ambient_humidity", twin_state["ambient_humidity"]))
                else:
                    await websocket.send_text(json.dumps({"type":"error","payload":"invalid config payload"}))
                    continue
>>>>>>> a06e95d1
            else:
                await websocket.send_text(json.dumps({"type":"error","payload":"unknown action"}))
                continue

<<<<<<< HEAD
            # after handling command, send a state update
            current_payload = {
=======
            # After action, broadcast updated snapshot
            snapshot = {
>>>>>>> a06e95d1
                "time": twin_state["time"],
                "ambient_temp": twin_state["ambient_temp"],
                "ambient_humidity": twin_state["ambient_humidity"],
                "total_output": twin_state["total_output"],
                "machines": machines_snapshot(),
                "bottlenecks": [m_id for m_id, m in machines.items() if m.queue > 5],
                "staffing_shifts": twin_state["staffing_shifts"],
            }
<<<<<<< HEAD
            await manager.broadcast({"type": "metrics", "payload": current_payload})
            
    except WebSocketDisconnect:
        manager.disconnect(websocket)
    except Exception as e:
        print(f"WebSocket error: {e}")
        manager.disconnect(websocket)

# Optional: serve a simple HTML page if templates are available
@app.get("/")
async def get_dashboard():
    return HTMLResponse("""
    <!DOCTYPE html>
    <html>
    <head>
        <title>Factory Digital Twin</title>
    </head>
    <body>
        <h1>Factory Digital Twin Dashboard</h1>
        <p>WebSocket endpoint: /ws</p>
        <p>API endpoints:</p>
        <ul>
            <li>GET /api/machines - List all machines</li>
            <li>POST /api/machines - Create new machine</li>
            <li>PUT /api/machines/{id} - Update machine</li>
            <li>DELETE /api/machines/{id} - Delete machine</li>
        </ul>
    </body>
    </html>
    """)

# Run with: uvicorn backend:app --reload --port 8000
if __name__ == "__main__":
    import uvicorn
    uvicorn.run(app, host="0.0.0.0", port=8000)
=======
            await manager.broadcast({"type": "metrics", "payload": snapshot})

    except WebSocketDisconnect:
        manager.disconnect(websocket)
    except Exception:
        manager.disconnect(websocket)

# -------------------
# HTTP endpoints: enhanced with better error handling
# -------------------
def require_api_key(x_api_key: str = Header(None)):
    if x_api_key != API_KEY:
        raise HTTPException(status_code=401, detail="Invalid API Key")

@app.get("/")
async def index():
    return FileResponse("index.html")

@app.get("/api/history")
async def api_history(minutes: int = 60):
    # returns list of snapshots for last N minutes
    rows = query_history(minutes)
    return {"minutes": minutes, "count": len(rows), "snapshots": rows}

@app.get("/api/latest")
async def api_latest():
    # return latest saved snapshot (last row)
    with db_lock:
        cur = db_conn.cursor()
        cur.execute("SELECT payload FROM metrics ORDER BY id DESC LIMIT 1")
        r = cur.fetchone()
    if not r:
        return {}
    return json.loads(r[0])

@app.post("/api/export")
async def api_export(x_api_key: str = Header(None)):
    require_api_key(x_api_key)
    data = {
        "twin_state": twin_state,
        "machines": [m.to_dict() for m in machines],
    }
    return JSONResponse(content=data)

@app.post("/api/import")
async def api_import(payload: dict, x_api_key: str = Header(None)):
    global machines
    require_api_key(x_api_key)
    # Expect payload with twin_state and machines
    ms = payload.get("machines")
    ts = payload.get("twin_state")
    if not isinstance(ms, list):
        raise HTTPException(status_code=400, detail="Invalid machines list")
    new_machines = []
    for m in ms:
        new_machines.append(Machine(m["id"], float(m.get("base_rate", 50)), int(m.get("position", 1))))
    machines.clear()
    machines.extend(new_machines)
    # load twin state fields if present
    if isinstance(ts, dict):
        twin_state["staffing_shifts"] = int(ts.get("staffing_shifts", twin_state["staffing_shifts"]))
        twin_state["ambient_temp"] = float(ts.get("ambient_temp", twin_state["ambient_temp"]))
        twin_state["ambient_humidity"] = float(ts.get("ambient_humidity", twin_state["ambient_humidity"]))
    return {"ok": True}

# -------------------
# Enhanced Presets endpoints with backwards compatibility
# -------------------
@app.post("/api/presets")
async def save_preset(payload: dict, x_api_key: str = Header(None)):
    require_api_key(x_api_key)
    
    try:
        name = validate_preset_name(payload.get("name", ""))
        description = payload.get("description", "").strip()[:200]  # Limit description length
        
        config = {
            "twin_state": twin_state.copy(),
            "machines": [m.to_dict() for m in machines],
        }
        
        created_at = datetime.utcnow().isoformat() + "Z"
        
        with db_lock:
            cur = db_conn.cursor()
            try:
                # Check if the new columns exist before using them
                if check_column_exists(db_conn, 'presets', 'description') and check_column_exists(db_conn, 'presets', 'created_at'):
                    cur.execute(
                        "INSERT INTO presets (name, description, config, created_at) VALUES (?, ?, ?, ?)", 
                        (name, description, json.dumps(config), created_at)
                    )
                else:
                    # Fallback for old schema
                    cur.execute(
                        "INSERT INTO presets (name, config) VALUES (?, ?)", 
                        (name, json.dumps(config))
                    )
                db_conn.commit()
                preset_id = cur.lastrowid
            except sqlite3.IntegrityError:
                raise HTTPException(status_code=400, detail="A preset with this name already exists")
        
        return {"ok": True, "id": preset_id, "message": f"Preset '{name}' saved successfully"}
    
    except ValueError as e:
        raise HTTPException(status_code=400, detail=str(e))
    except Exception as e:
        raise HTTPException(status_code=500, detail="Failed to save preset")

@app.get("/api/presets")
async def list_presets():
    with db_lock:
        cur = db_conn.cursor()
        
        # Check if new columns exist and query accordingly
        if check_column_exists(db_conn, 'presets', 'description') and check_column_exists(db_conn, 'presets', 'created_at'):
            cur.execute("SELECT id, name, description, created_at FROM presets ORDER BY created_at DESC")
            rows = cur.fetchall()
            return [
                {
                    "id": r[0], 
                    "name": r[1], 
                    "description": r[2] or "", 
                    "created_at": r[3] or datetime.utcnow().isoformat() + "Z"
                } 
                for r in rows
            ]
        else:
            # Fallback for old schema
            cur.execute("SELECT id, name FROM presets ORDER BY id DESC")
            rows = cur.fetchall()
            return [
                {
                    "id": r[0], 
                    "name": r[1], 
                    "description": "", 
                    "created_at": datetime.utcnow().isoformat() + "Z"
                } 
                for r in rows
            ]

@app.post("/api/presets/{preset_id}/load")
async def load_preset(preset_id: int, x_api_key: str = Header(None)):
    global machines
    require_api_key(x_api_key)
    
    with db_lock:
        cur = db_conn.cursor()
        cur.execute("SELECT name, config FROM presets WHERE id = ?", (preset_id,))
        row = cur.fetchone()
    
    if not row:
        raise HTTPException(status_code=404, detail="Preset not found")
    
    preset_name, config_json = row
    
    try:
        cfg = json.loads(config_json)
    except json.JSONDecodeError:
        raise HTTPException(status_code=500, detail="Corrupted preset data")
    
    # Validate configuration structure
    if not isinstance(cfg, dict) or "machines" not in cfg or "twin_state" not in cfg:
        raise HTTPException(status_code=500, detail="Invalid preset configuration")
    
    try:
        # Load machines with complete state restoration
        new_machines = []
        for machine_data in cfg.get("machines", []):
            machine = Machine(
                machine_data["id"], 
                float(machine_data.get("base_rate", 50)), 
                int(machine_data.get("position", 1))
            )
            # Restore complete machine state
            machine.from_dict(machine_data)
            new_machines.append(machine)
        
        # Replace machines
        machines.clear()
        machines.extend(new_machines)
        normalize_machine_positions()
        
        # Load complete twin state
        saved_twin_state = cfg.get("twin_state", {})
        twin_state.clear()
        twin_state.update(saved_twin_state)
        twin_state["time"] = datetime.utcnow().isoformat() + "Z"  # Update timestamp
        
        return {"ok": True, "message": f"Preset '{preset_name}' loaded successfully"}
    
    except Exception as e:
        raise HTTPException(status_code=500, detail=f"Failed to load preset: {str(e)}")

@app.post("/api/presets/{preset_id}/duplicate")
async def duplicate_preset(preset_id: int, payload: dict, x_api_key: str = Header(None)):
    require_api_key(x_api_key)
    
    # Get original preset
    with db_lock:
        cur = db_conn.cursor()
        if check_column_exists(db_conn, 'presets', 'description'):
            cur.execute("SELECT name, description, config FROM presets WHERE id = ?", (preset_id,))
            row = cur.fetchone()
            if row:
                original_name, original_description, config_json = row
            else:
                raise HTTPException(status_code=404, detail="Preset not found")
        else:
            cur.execute("SELECT name, config FROM presets WHERE id = ?", (preset_id,))
            row = cur.fetchone()
            if row:
                original_name, config_json = row
                original_description = ""
            else:
                raise HTTPException(status_code=404, detail="Preset not found")
    
    try:
        new_name = validate_preset_name(payload.get("name", f"{original_name} (Copy)"))
        new_description = payload.get("description", original_description or "").strip()[:200]
        
        created_at = datetime.utcnow().isoformat() + "Z"
        
        with db_lock:
            cur = db_conn.cursor()
            try:
                if check_column_exists(db_conn, 'presets', 'description') and check_column_exists(db_conn, 'presets', 'created_at'):
                    cur.execute(
                        "INSERT INTO presets (name, description, config, created_at) VALUES (?, ?, ?, ?)", 
                        (new_name, new_description, config_json, created_at)
                    )
                else:
                    cur.execute(
                        "INSERT INTO presets (name, config) VALUES (?, ?)", 
                        (new_name, config_json)
                    )
                db_conn.commit()
                new_preset_id = cur.lastrowid
            except sqlite3.IntegrityError:
                raise HTTPException(status_code=400, detail="A preset with this name already exists")
        
        return {"ok": True, "id": new_preset_id, "message": f"Preset duplicated as '{new_name}'"}
    
    except ValueError as e:
        raise HTTPException(status_code=400, detail=str(e))
    except Exception as e:
        raise HTTPException(status_code=500, detail="Failed to duplicate preset")

@app.delete("/api/presets/{preset_id}")
async def delete_preset(preset_id: int, x_api_key: str = Header(None)):
    require_api_key(x_api_key)
    
    with db_lock:
        cur = db_conn.cursor()
        cur.execute("SELECT name FROM presets WHERE id = ?", (preset_id,))
        row = cur.fetchone()
        
        if not row:
            raise HTTPException(status_code=404, detail="Preset not found")
        
        preset_name = row[0]
        cur.execute("DELETE FROM presets WHERE id = ?", (preset_id,))
        db_conn.commit()
    
    return {"ok": True, "message": f"Preset '{preset_name}' deleted successfully"}

@app.post("/api/reset")
async def reset_simulation_endpoint(x_api_key: str = Header(None)):
    require_api_key(x_api_key)
    
    try:
        reset_simulation()
        return {"ok": True, "message": "Simulation reset to initial state"}
    except Exception as e:
        raise HTTPException(status_code=500, detail=f"Failed to reset simulation: {str(e)}")

# -------------------
# Run uvicorn to start
# -------------------
# Start with: uvicorn backend:app --reload --host 0.0.0.0 --port 8000
>>>>>>> a06e95d1
<|MERGE_RESOLUTION|>--- conflicted
+++ resolved
@@ -1,1113 +1,620 @@
-# backend.py
-import asyncio
-import json
-import random
-<<<<<<< HEAD
-import uuid
-from datetime import datetime
-from typing import Dict, List, Any
-
-from fastapi import FastAPI, WebSocket, WebSocketDisconnect, HTTPException
-from fastapi.middleware.cors import CORSMiddleware
-from fastapi.responses import HTMLResponse
-from fastapi.staticfiles import StaticFiles
-from fastapi import Request
-from fastapi.templating import Jinja2Templates
-from pydantic import BaseModel
-
-app = FastAPI()
-
-# Allow local testing from file:// or localhost dev server
-app.add_middleware(
-    CORSMiddleware,
-    allow_origins=["*"],
-    allow_credentials=True,
-    allow_methods=["*"],
-    allow_headers=["*"],
-)
-
-# Mount static files and templates (optional)
-try:
-    app.mount("/static", StaticFiles(directory="static"), name="static")
-    templates = Jinja2Templates(directory="static")
-except Exception:
-    # Handle case where static directory doesn't exist
-    pass
-
-# -----------------------
-# PYDANTIC MODELS
-# -----------------------
-class MachineIn(BaseModel):
-    name: str
-    base_rate: float = 50.0  # items per minute
-    position: int = 1
-
-# -----------------------
-# DIGITAL TWIN MODEL
-# -----------------------
-=======
-import sqlite3
-from datetime import datetime, timedelta
-from typing import Dict, List
-import threading
-import time
-import os
-import re
-
-from fastapi import FastAPI, WebSocket, WebSocketDisconnect, Request, HTTPException, Header
-from fastapi.responses import FileResponse, JSONResponse
-from fastapi.staticfiles import StaticFiles
-
-import paho.mqtt.client as mqtt  # for optional external ingestion
-
-# -------------------
-# CONFIG
-# -------------------
-DB_PATH = "twin_history.db"
-API_KEY = os.environ.get("FACTORY_API_KEY", "secret123")  # simple API key for protected actions
-MQTT_ENABLED = False  # set True to enable external MQTT ingest
-MQTT_BROKER = os.environ.get("MQTT_BROKER", "broker.hivemq.com")
-MQTT_PORT = int(os.environ.get("MQTT_PORT", 1883))
-MQTT_TOPIC = os.environ.get("MQTT_TOPIC", "/factory/digitaltwin/sensors")
-TICK_SECONDS = 2.0
-SECONDS_PER_MIN = 60.0
-
-app = FastAPI()
-app.mount("/static", StaticFiles(directory="static"), name="static")
-
-# -------------------
-# DATABASE (SQLite) - with migration support
-# -------------------
-def get_db_version(conn):
-    """Get current database schema version"""
-    try:
-        cursor = conn.cursor()
-        cursor.execute("SELECT name FROM sqlite_master WHERE type='table' AND name='schema_version'")
-        if cursor.fetchone():
-            cursor.execute("SELECT version FROM schema_version ORDER BY id DESC LIMIT 1")
-            result = cursor.fetchone()
-            return result[0] if result else 0
-        return 0
-    except:
-        return 0
-
-def set_db_version(conn, version):
-    """Set database schema version"""
-    cursor = conn.cursor()
-    cursor.execute("""
-    CREATE TABLE IF NOT EXISTS schema_version (
-        id INTEGER PRIMARY KEY AUTOINCREMENT,
-        version INTEGER NOT NULL,
-        updated_at TEXT NOT NULL
-    )
-    """)
-    cursor.execute("INSERT INTO schema_version (version, updated_at) VALUES (?, ?)", 
-                  (version, datetime.utcnow().isoformat() + "Z"))
-    conn.commit()
-
-def check_column_exists(conn, table_name, column_name):
-    """Check if a column exists in a table"""
-    cursor = conn.cursor()
-    cursor.execute(f"PRAGMA table_info({table_name})")
-    columns = [row[1] for row in cursor.fetchall()]
-    return column_name in columns
-
-def migrate_database(conn):
-    """Handle database migrations"""
-    current_version = get_db_version(conn)
-    cursor = conn.cursor()
-    
-    # Migration to version 1: Add description and created_at columns to presets
-    if current_version < 1:
-        print("Migrating database to version 1...")
-        try:
-            # Check if presets table exists
-            cursor.execute("SELECT name FROM sqlite_master WHERE type='table' AND name='presets'")
-            if cursor.fetchone():
-                # Add missing columns if they don't exist
-                if not check_column_exists(conn, 'presets', 'description'):
-                    cursor.execute("ALTER TABLE presets ADD COLUMN description TEXT")
-                    print("Added 'description' column to presets table")
-                
-                if not check_column_exists(conn, 'presets', 'created_at'):
-                    cursor.execute("ALTER TABLE presets ADD COLUMN created_at TEXT")
-                    print("Added 'created_at' column to presets table")
-                    
-                    # Set default created_at for existing records
-                    default_date = datetime.utcnow().isoformat() + "Z"
-                    cursor.execute("UPDATE presets SET created_at = ? WHERE created_at IS NULL", (default_date,))
-                    print("Set default created_at for existing presets")
-            
-            conn.commit()
-            set_db_version(conn, 1)
-            print("Database migration to version 1 completed")
-        except Exception as e:
-            print(f"Migration to version 1 failed: {e}")
-            conn.rollback()
-    
-    # Future migrations can be added here
-    # if current_version < 2:
-    #     # Migration logic for version 2
-
-def init_db():
-    conn = sqlite3.connect(DB_PATH, check_same_thread=False)
-    c = conn.cursor()
-    
-    # Create metrics table
-    c.execute("""
-    CREATE TABLE IF NOT EXISTS metrics (
-        id INTEGER PRIMARY KEY AUTOINCREMENT,
-        ts TEXT NOT NULL,
-        payload TEXT NOT NULL
-    );
-    """)
-    
-    # Create presets table with all columns
-    c.execute("""
-    CREATE TABLE IF NOT EXISTS presets (
-        id INTEGER PRIMARY KEY AUTOINCREMENT,
-        name TEXT NOT NULL UNIQUE,
-        description TEXT,
-        config TEXT NOT NULL,
-        created_at TEXT NOT NULL
-    );
-    """)
-    
-    conn.commit()
-    
-    # Run migrations
-    migrate_database(conn)
-    
-    return conn
-
-db_conn = init_db()
-db_lock = threading.Lock()
-
-def save_metrics_snapshot(snapshot: dict):
-    """Save snapshot (dict) into SQLite DB as JSON."""
-    try:
-        with db_lock:
-            cur = db_conn.cursor()
-            cur.execute("INSERT INTO metrics (ts, payload) VALUES (?, ?)", (snapshot["time"], json.dumps(snapshot)))
-            db_conn.commit()
-    except Exception as e:
-        print("DB save error:", e)
-
-def query_history(minutes: int = 60):
-    """Return raw metric snapshots for last N minutes."""
-    cutoff = datetime.utcnow() - timedelta(minutes=minutes)
-    cutoff_iso = cutoff.isoformat() + "Z"
-    with db_lock:
-        cur = db_conn.cursor()
-        cur.execute("SELECT ts, payload FROM metrics WHERE ts >= ? ORDER BY ts ASC", (cutoff_iso,))
-        rows = cur.fetchall()
-    results = []
-    for ts, payload in rows:
-        try:
-            results.append(json.loads(payload))
-        except:
-            pass
-    return results
-
-# -------------------
-# Digital Twin model (same core idea as earlier)
-# -------------------
->>>>>>> a06e95d1
-class Machine:
-    def __init__(self, id: str, name: str, base_rate: float, position: int):
-        self.id = id
-<<<<<<< HEAD
-        self.name = name
-        self.base_rate = base_rate  # items per minute
-=======
-        self.base_rate = base_rate
->>>>>>> a06e95d1
-        self.throughput_factor = 1.0
-        self.uptime = 1.0
-        self.queue = 0.0
-        self.position = position
-        self.status = "on"
-        self.total_processed = 0.0
-
-    def to_dict(self):
-        return {
-            "id": self.id,
-            "name": self.name,
-            "base_rate": self.base_rate,
-            "throughput_factor": round(self.throughput_factor, 3),
-            "uptime": round(self.uptime, 3),
-            "queue": round(self.queue, 2),
-            "position": self.position,
-            "status": self.status,
-            "total_processed": int(self.total_processed),
-            "last_change": self.last_change
-        }
-
-<<<<<<< HEAD
-# In-memory store for machines
-machines: Dict[str, Machine] = {}
-machines_lock = asyncio.Lock()
-
-# Initialize with default machines
-def initialize_default_machines():
-    default_machines = [
-        ("M1_cutter", "Cutting Station", 60, 1),
-        ("M2_press", "Press Station", 50, 2),
-        ("M3_paint", "Paint Station", 40, 3),
-        ("M4_inspect", "Inspection Station", 70, 4),
-    ]
-    for mid, name, rate, pos in default_machines:
-        machines[mid] = Machine(mid, name, rate, pos)
-
-initialize_default_machines()
-=======
-    def from_dict(self, data: dict):
-        """Restore machine state from saved data"""
-        self.base_rate = float(data.get("base_rate", self.base_rate))
-        self.throughput_factor = float(data.get("throughput_factor", 1.0))
-        self.uptime = float(data.get("uptime", 1.0))
-        self.queue = float(data.get("queue", 0.0))
-        self.position = int(data.get("position", self.position))
-        self.status = data.get("status", "on")
-        self.total_processed = float(data.get("total_processed", 0.0))
-
-# Initial default machines
-DEFAULT_MACHINES = [
-    {"id": "M1_cutter", "base_rate": 60, "position": 1},
-    {"id": "M2_press", "base_rate": 50, "position": 2},
-    {"id": "M3_paint", "base_rate": 40, "position": 3},
-    {"id": "M4_inspect", "base_rate": 70, "position": 4},
-]
-
-machines: List[Machine] = [
-    Machine(m["id"], m["base_rate"], m["position"]) for m in DEFAULT_MACHINES
-]
->>>>>>> a06e95d1
-
-# Initial twin state
-INITIAL_TWIN_STATE = {
-    "staffing_shifts": 1,
-    "ambient_temp": 25.0,
-    "ambient_humidity": 45.0,
-    "total_output": 0,
-}
-
-<<<<<<< HEAD
-# -----------------------
-# HELPER FUNCTIONS
-# -----------------------
-TICK_SECONDS = 2.0  # update interval in seconds
-SECONDS_PER_MIN = 60.0
-=======
-twin_state = INITIAL_TWIN_STATE.copy()
-twin_state["time"] = datetime.utcnow().isoformat() + "Z"
-
-# -------------------
-# Helper functions
-# -------------------
-def validate_preset_name(name: str) -> str:
-    """Validate and sanitize preset name"""
-    if not name or not name.strip():
-        raise ValueError("Preset name cannot be empty")
-    
-    name = name.strip()
-    if len(name) > 50:
-        raise ValueError("Preset name cannot exceed 50 characters")
-    
-    if not re.match(r'^[a-zA-Z0-9\s\-_\.]+$', name):
-        raise ValueError("Preset name can only contain letters, numbers, spaces, hyphens, underscores, and periods")
-    
-    return name
-
-def reset_simulation():
-    """Reset simulation to initial state"""
-    global machines, twin_state
-    
-    # Reset machines to defaults
-    machines.clear()
-    machines.extend([Machine(m["id"], m["base_rate"], m["position"]) for m in DEFAULT_MACHINES])
-    
-    # Reset twin state
-    twin_state.clear()
-    twin_state.update(INITIAL_TWIN_STATE.copy())
-    twin_state["time"] = datetime.utcnow().isoformat() + "Z"
-
-def normalize_machine_positions():
-    """Ensure machine positions are sequential starting from 1"""
-    sorted_machines = sorted(machines, key=lambda x: x.position)
-    for idx, machine in enumerate(sorted_machines, start=1):
-        machine.position = idx
->>>>>>> a06e95d1
-
-# -------------------
-# Helper simulation logic (unchanged)
-# -------------------
-def compute_staffing_modifier(shifts: int) -> float:
-    return 1.0 + 0.25 * (shifts - 1)
-
-def machines_snapshot():
-    """Get snapshot of all machines as list of dicts"""
-    return [m.to_dict() for m in sorted(machines.values(), key=lambda x: x.position)]
-
-def process_production_tick(delta_seconds: float):
-    staffing_mod = compute_staffing_modifier(twin_state["staffing_shifts"])
-
-    # ambient drift
-    twin_state["ambient_temp"] += random.uniform(-0.05, 0.05)
-    twin_state["ambient_humidity"] += random.uniform(-0.1, 0.1)
-    twin_state["ambient_temp"] = round(max(15, min(40, twin_state["ambient_temp"])), 2)
-    twin_state["ambient_humidity"] = round(max(20, min(80, twin_state["ambient_humidity"])), 2)
-
-<<<<<<< HEAD
-    # For each machine, compute how many items it processed this tick from its queue or upstream
-    # Order machines by position for pipeline
-    machines_sorted = sorted(machines.values(), key=lambda m: m.position)
-=======
-    machines_sorted = sorted(machines, key=lambda m: m.position)
->>>>>>> a06e95d1
-    new_output = 0.0
-
-    for i, m in enumerate(machines_sorted):
-        if m.status != "on":
-            m.uptime = max(0.0, m.uptime - 0.001 * (delta_seconds / TICK_SECONDS))
-            continue
-
-        if random.random() < 0.0005:
-            m.uptime = max(0.5, m.uptime - random.uniform(0.05, 0.2))
-        else:
-            m.uptime = min(1.0, m.uptime + 0.0005 * (delta_seconds / TICK_SECONDS))
-
-        ideal_per_tick = m.base_rate * (delta_seconds / SECONDS_PER_MIN)
-        effective_rate = ideal_per_tick * m.throughput_factor * staffing_mod * m.uptime
-
-        if i == 0:
-            arrivals = max(0.0, random.gauss(ideal_per_tick * staffing_mod, ideal_per_tick * 0.2))
-            m.queue += arrivals
-
-        processed = min(m.queue, max(0.0, effective_rate))
-        m.queue -= processed
-        m.total_processed += processed
-
-        if i < len(machines_sorted) - 1:
-            machines_sorted[i + 1].queue += processed
-        else:
-            new_output += processed
-
-        m.throughput_factor += random.uniform(-0.001, 0.001)
-        m.throughput_factor = max(0.2, min(1.8, m.throughput_factor))
-
-    twin_state["total_output"] += int(new_output)
-    twin_state["time"] = datetime.utcnow().isoformat() + "Z"
-
-# -------------------
-# WebSocket manager for dashboards (unchanged)
-# -------------------
-class ConnectionManager:
-    def __init__(self):
-        self.active: List[WebSocket] = []
-
-    async def connect(self, websocket: WebSocket):
-        await websocket.accept()
-        self.active.append(websocket)
-
-    def disconnect(self, websocket: WebSocket):
-        if websocket in self.active:
-            self.active.remove(websocket)
-
-    async def broadcast(self, message: Dict):
-        data = json.dumps(message) if isinstance(message, dict) else message
-        living = []
-        for ws in list(self.active):
-            try:
-                if isinstance(data, str):
-                    await ws.send_text(data)
-                else:
-                    await ws.send_json(data)
-                living.append(ws)
-            except Exception:
-                pass
-        self.active = living
-
-manager = ConnectionManager()
-
-<<<<<<< HEAD
-# -----------------------
-# API ENDPOINTS
-# -----------------------
-@app.get('/api/machines')
-async def list_machines():
-    """Get list of all machines"""
-    return machines_snapshot()
-
-@app.post('/api/machines', status_code=201)
-async def create_machine(payload: MachineIn):
-    """Create a new machine"""
-    async with machines_lock:
-        mid = str(uuid.uuid4())
-        m = Machine(mid, payload.name, payload.base_rate, payload.position)
-        machines[mid] = m
-    
-    # Normalize positions to avoid conflicts
-    machines_sorted = sorted(machines.values(), key=lambda x: x.position)
-    for idx, machine in enumerate(machines_sorted, start=1):
-        machine.position = idx
-    
-    # Broadcast update
-    await manager.broadcast({'type': 'machines_updated', 'machines': machines_snapshot()})
-    return m.to_dict()
-
-@app.put('/api/machines/{machine_id}')
-async def update_machine(machine_id: str, payload: MachineIn):
-    """Update an existing machine"""
-    async with machines_lock:
-        if machine_id not in machines:
-            raise HTTPException(status_code=404, detail='Machine not found')
-        
-        m = machines[machine_id]
-        m.name = payload.name
-        m.base_rate = payload.base_rate
-        m.position = payload.position
-        m.last_change = datetime.utcnow().isoformat() + "Z"
-    
-    # Normalize positions
-    machines_sorted = sorted(machines.values(), key=lambda x: x.position)
-    for idx, machine in enumerate(machines_sorted, start=1):
-        machine.position = idx
-
-    await manager.broadcast({'type': 'machines_updated', 'machines': machines_snapshot()})
-    return m.to_dict()
-
-@app.delete('/api/machines/{machine_id}')
-async def delete_machine(machine_id: str):
-    """Delete a machine"""
-    async with machines_lock:
-        if machine_id not in machines:
-            raise HTTPException(status_code=404, detail='Machine not found')
-
-        m = machines.pop(machine_id)
-        m.queue = 0.0  # Clear its queue
-
-    # Normalize remaining machine positions
-    machines_sorted = sorted(machines.values(), key=lambda x: x.position)
-    for idx, machine in enumerate(machines_sorted, start=1):
-        machine.position = idx
-
-    await manager.broadcast({'type': 'machines_updated', 'machines': machines_snapshot()})
-    return {'status': 'deleted', 'id': machine_id}
-
-# -----------------------
-# BACKGROUND TASK: simulator broadcaster
-# -----------------------
-=======
-# -------------------
-# Simulator loop (unchanged)
-# -------------------
->>>>>>> a06e95d1
-async def simulator_loop():
-    while True:
-<<<<<<< HEAD
-        if machines:  # Only process if we have machines
-            process_production_tick(TICK_SECONDS)
-            
-            # compute simple metrics for dashboard
-            machines_snapshot_data = machines_snapshot()
-            # find bottlenecks (high queue)
-            bottlenecks = [m["id"] for m in machines_snapshot_data if m["queue"] > max(2.0, 0.5 * (m["base_rate"]/SECONDS_PER_MIN) * TICK_SECONDS)]
-            
-            metrics = {
-                "time": twin_state["time"],
-                "ambient_temp": twin_state["ambient_temp"],
-                "ambient_humidity": twin_state["ambient_humidity"],
-                "total_output": twin_state["total_output"],
-                "machines": machines_snapshot_data,
-                "bottlenecks": bottlenecks,
-                "staffing_shifts": twin_state["staffing_shifts"],
-            }
-            
-            # broadcast to all dashboards
-            await manager.broadcast({"type": "metrics", "payload": metrics})
-        
-=======
-        process_production_tick(TICK_SECONDS)
-        machines_snapshot = [m.to_dict() for m in sorted(machines, key=lambda x: x.position)]
-        bottlenecks = [m["id"] for m in machines_snapshot if m["queue"] > max(2.0, 0.5 * (m["base_rate"]/SECONDS_PER_MIN) * TICK_SECONDS)]
-        metrics = {
-            "time": twin_state["time"],
-            "ambient_temp": twin_state["ambient_temp"],
-            "ambient_humidity": twin_state["ambient_humidity"],
-            "total_output": twin_state["total_output"],
-            "machines": machines_snapshot,
-            "bottlenecks": bottlenecks,
-            "staffing_shifts": twin_state["staffing_shifts"],
-        }
-        # broadcast
-        await manager.broadcast({"type": "metrics", "payload": metrics})
-        # persist
-        save_metrics_snapshot(metrics)
->>>>>>> a06e95d1
-        await asyncio.sleep(TICK_SECONDS)
-
-@app.on_event("startup")
-async def startup_event():
-    # start simulation background task
-    loop = asyncio.get_event_loop()
-    loop.create_task(simulator_loop())
-
-<<<<<<< HEAD
-# -----------------------
-# WEBSOCKET ENDPOINTS
-# -----------------------
-=======
-    # start optional MQTT ingest in a separate thread so it doesn't block uvicorn
-    if MQTT_ENABLED:
-        t = threading.Thread(target=start_mqtt_client, daemon=True)
-        t.start()
-
-# -------------------
-# MQTT ingestion (unchanged)
-# -------------------
-def on_mqtt_connect(client, userdata, flags, rc):
-    print("MQTT connected:", rc)
-    client.subscribe(MQTT_TOPIC)
-
-def on_mqtt_message(client, userdata, msg):
-    try:
-        payload = json.loads(msg.payload.decode())
-    except:
-        return
-    # Simple mapping: if payload has sensor_id, value, type -> apply
-    sid = payload.get("sensor_id")
-    mtype = payload.get("type")
-    val = payload.get("value")
-    if sid and mtype:
-        # find machine
-        for m in machines:
-            if m.id == sid:
-                if mtype == "queue_increase":
-                    m.queue += float(val or 0)
-                elif mtype == "throughput_factor":
-                    m.throughput_factor = float(val or m.throughput_factor)
-                elif mtype == "toggle":
-                    m.status = "off" if m.status == "on" else "on"
-                # broadcast an immediate update
-                snapshot = {
-                    "time": datetime.utcnow().isoformat() + "Z",
-                    "ambient_temp": twin_state["ambient_temp"],
-                    "ambient_humidity": twin_state["ambient_humidity"],
-                    "total_output": twin_state["total_output"],
-                    "machines": [x.to_dict() for x in sorted(machines, key=lambda z: z.position)],
-                    "bottlenecks": [x.id for x in machines if x.queue > 5],
-                    "staffing_shifts": twin_state["staffing_shifts"],
-                }
-                # schedule broadcast on event loop
-                try:
-                    loop = asyncio.get_event_loop()
-                    loop.call_soon_threadsafe(asyncio.create_task, manager.broadcast({"type": "metrics", "payload": snapshot}))
-                except Exception:
-                    pass
-                break
-
-def start_mqtt_client():
-    client = mqtt.Client()
-    client.on_connect = on_mqtt_connect
-    client.on_message = on_mqtt_message
-    try:
-        client.connect(MQTT_BROKER, MQTT_PORT, 60)
-        client.loop_forever()
-    except Exception as e:
-        print("MQTT error:", e)
-
-# -------------------
-# WebSocket endpoint (unchanged from your fixed version)
-# -------------------
->>>>>>> a06e95d1
-@app.websocket("/ws")
-async def websocket_endpoint(websocket: WebSocket):
-    await manager.connect(websocket)
-    try:
-<<<<<<< HEAD
-        # on connect, send immediate snapshot
-        initial_payload = {
-=======
-        # send initial snapshot
-        await websocket.send_text(json.dumps({"type": "metrics", "payload": {
->>>>>>> a06e95d1
-            "time": twin_state["time"],
-            "ambient_temp": twin_state["ambient_temp"],
-            "ambient_humidity": twin_state["ambient_humidity"],
-            "total_output": twin_state["total_output"],
-            "machines": machines_snapshot(),
-            "bottlenecks": [],
-            "staffing_shifts": twin_state["staffing_shifts"],
-        }
-        await websocket.send_text(json.dumps({"type": "metrics", "payload": initial_payload}))
-        
-        while True:
-            msg = await websocket.receive_text()
-            try:
-                obj = json.loads(msg)
-            except:
-                await websocket.send_text(json.dumps({"type":"error","payload":"invalid json"}))
-                continue
-
-<<<<<<< HEAD
-            # Handle commands: add_shift, remove_shift, move_equipment, toggle_machine, set_throughput, etc.
-            action = obj.get("action")
-            
-            if action == "ping":
-                await websocket.send_json({'type': 'pong'})
-                continue
-                
-            elif action == "add_shift":
-=======
-            # Expect commands to include optional "api_key" for protected actions
-            action = obj.get("action")
-            key = obj.get("api_key") or ""
-            # Unprotected actions: request snapshot
-            if action == "get_snapshot":
-                snapshot = {
-                    "time": twin_state["time"],
-                    "ambient_temp": twin_state["ambient_temp"],
-                    "ambient_humidity": twin_state["ambient_humidity"],
-                    "total_output": twin_state["total_output"],
-                    "machines": [m.to_dict() for m in sorted(machines, key=lambda x: x.position)],
-                    "bottlenecks": [m.id for m in machines if m.queue > 5],
-                    "staffing_shifts": twin_state["staffing_shifts"],
-                }
-                await websocket.send_text(json.dumps({"type":"metrics","payload": snapshot}))
-                continue
-
-            # Protected commands require API_KEY
-            if key != API_KEY:
-                await websocket.send_text(json.dumps({"type":"error","payload":"missing or invalid api_key"}))
-                continue
-
-            # handle protected action commands
-            if action == "add_shift":
->>>>>>> a06e95d1
-                twin_state["staffing_shifts"] = min(3, twin_state["staffing_shifts"] + 1)
-                
-            elif action == "remove_shift":
-                twin_state["staffing_shifts"] = max(1, twin_state["staffing_shifts"] - 1)
-                
-            elif action == "move_equipment":
-<<<<<<< HEAD
-                mid = obj.get("machine_id")
-                new_pos = obj.get("new_position")
-                if mid in machines:
-                    machines[mid].position = int(new_pos)
-                    machines[mid].last_change = datetime.utcnow().isoformat() + "Z"
-                    # Normalize positions
-                    machines_sorted = sorted(machines.values(), key=lambda x: x.position)
-                    for idx, m in enumerate(machines_sorted, start=1):
-                        m.position = idx
-                        
-            elif action == "toggle_machine":
-                mid = obj.get("machine_id")
-                if mid in machines:
-                    m = machines[mid]
-                    m.status = "off" if m.status == "on" else "on"
-                    m.last_change = datetime.utcnow().isoformat() + "Z"
-                    
-            elif action == "set_throughput":
-                mid = obj.get("machine_id")
-                val = float(obj.get("value", 1.0))
-                if mid in machines:
-                    machines[mid].throughput_factor = max(0.2, min(2.0, val))
-                    machines[mid].last_change = datetime.utcnow().isoformat() + "Z"
-                    
-=======
-                mid = obj.get("machine_id"); new_pos = int(obj.get("new_position", 1))
-                for m in machines:
-                    if m.id == mid:
-                        m.position = new_pos
-                        break
-                normalize_machine_positions()
-            elif action == "toggle_machine":
-                mid = obj.get("machine_id")
-                for m in machines:
-                    if m.id == mid:
-                        m.status = "off" if m.status == "on" else "on"
-                        break
-            elif action == "set_throughput":
-                mid = obj.get("machine_id"); val = float(obj.get("value", 1.0))
-                for m in machines:
-                    if m.id == mid:
-                        m.throughput_factor = max(0.2, min(2.0, val))
-                        break
->>>>>>> a06e95d1
-            elif action == "add_machine":
-                new_id = obj.get("machine_id", f"M_new_{len(machines)+1}")
-                name = obj.get("name", f"Machine {len(machines)+1}")
-                pos = int(obj.get("position", len(machines)+1))
-                base_rate = float(obj.get("base_rate", 50))
-<<<<<<< HEAD
-                
-                async with machines_lock:
-                    machines[new_id] = Machine(new_id, name, base_rate, pos)
-                    # normalize positions
-                    machines_sorted = sorted(machines.values(), key=lambda x: x.position)
-                    for idx, m in enumerate(machines_sorted, start=1):
-                        m.position = idx
-                        
-=======
-                machines.append(Machine(new_id, base_rate, pos))
-                normalize_machine_positions()
-            elif action == "import_config":
-                # replace machines/state with supplied config
-                cfg = obj.get("config")
-                if isinstance(cfg, dict):
-                    # simple mapping, expect keys 'machines' list and 'twin_state'
-                    new_machines = []
-                    for m in cfg.get("machines", []):
-                        new_machines.append(Machine(m["id"], float(m.get("base_rate", 50)), int(m.get("position", 1))))
-                    if new_machines:
-                        machines.clear()
-                        machines.extend(new_machines)
-                    # load twin-level items
-                    ts = cfg.get("twin_state", {})
-                    twin_state["staffing_shifts"] = int(ts.get("staffing_shifts", twin_state["staffing_shifts"]))
-                    twin_state["ambient_temp"] = float(ts.get("ambient_temp", twin_state["ambient_temp"]))
-                    twin_state["ambient_humidity"] = float(ts.get("ambient_humidity", twin_state["ambient_humidity"]))
-                else:
-                    await websocket.send_text(json.dumps({"type":"error","payload":"invalid config payload"}))
-                    continue
->>>>>>> a06e95d1
-            else:
-                await websocket.send_text(json.dumps({"type":"error","payload":"unknown action"}))
-                continue
-
-<<<<<<< HEAD
-            # after handling command, send a state update
-            current_payload = {
-=======
-            # After action, broadcast updated snapshot
-            snapshot = {
->>>>>>> a06e95d1
-                "time": twin_state["time"],
-                "ambient_temp": twin_state["ambient_temp"],
-                "ambient_humidity": twin_state["ambient_humidity"],
-                "total_output": twin_state["total_output"],
-                "machines": machines_snapshot(),
-                "bottlenecks": [m_id for m_id, m in machines.items() if m.queue > 5],
-                "staffing_shifts": twin_state["staffing_shifts"],
-            }
-<<<<<<< HEAD
-            await manager.broadcast({"type": "metrics", "payload": current_payload})
-            
-    except WebSocketDisconnect:
-        manager.disconnect(websocket)
-    except Exception as e:
-        print(f"WebSocket error: {e}")
-        manager.disconnect(websocket)
-
-# Optional: serve a simple HTML page if templates are available
-@app.get("/")
-async def get_dashboard():
-    return HTMLResponse("""
-    <!DOCTYPE html>
-    <html>
-    <head>
-        <title>Factory Digital Twin</title>
-    </head>
-    <body>
-        <h1>Factory Digital Twin Dashboard</h1>
-        <p>WebSocket endpoint: /ws</p>
-        <p>API endpoints:</p>
-        <ul>
-            <li>GET /api/machines - List all machines</li>
-            <li>POST /api/machines - Create new machine</li>
-            <li>PUT /api/machines/{id} - Update machine</li>
-            <li>DELETE /api/machines/{id} - Delete machine</li>
-        </ul>
-    </body>
-    </html>
-    """)
-
-# Run with: uvicorn backend:app --reload --port 8000
-if __name__ == "__main__":
-    import uvicorn
-    uvicorn.run(app, host="0.0.0.0", port=8000)
-=======
-            await manager.broadcast({"type": "metrics", "payload": snapshot})
-
-    except WebSocketDisconnect:
-        manager.disconnect(websocket)
-    except Exception:
-        manager.disconnect(websocket)
-
-# -------------------
-# HTTP endpoints: enhanced with better error handling
-# -------------------
-def require_api_key(x_api_key: str = Header(None)):
-    if x_api_key != API_KEY:
-        raise HTTPException(status_code=401, detail="Invalid API Key")
-
-@app.get("/")
-async def index():
-    return FileResponse("index.html")
-
-@app.get("/api/history")
-async def api_history(minutes: int = 60):
-    # returns list of snapshots for last N minutes
-    rows = query_history(minutes)
-    return {"minutes": minutes, "count": len(rows), "snapshots": rows}
-
-@app.get("/api/latest")
-async def api_latest():
-    # return latest saved snapshot (last row)
-    with db_lock:
-        cur = db_conn.cursor()
-        cur.execute("SELECT payload FROM metrics ORDER BY id DESC LIMIT 1")
-        r = cur.fetchone()
-    if not r:
-        return {}
-    return json.loads(r[0])
-
-@app.post("/api/export")
-async def api_export(x_api_key: str = Header(None)):
-    require_api_key(x_api_key)
-    data = {
-        "twin_state": twin_state,
-        "machines": [m.to_dict() for m in machines],
-    }
-    return JSONResponse(content=data)
-
-@app.post("/api/import")
-async def api_import(payload: dict, x_api_key: str = Header(None)):
-    global machines
-    require_api_key(x_api_key)
-    # Expect payload with twin_state and machines
-    ms = payload.get("machines")
-    ts = payload.get("twin_state")
-    if not isinstance(ms, list):
-        raise HTTPException(status_code=400, detail="Invalid machines list")
-    new_machines = []
-    for m in ms:
-        new_machines.append(Machine(m["id"], float(m.get("base_rate", 50)), int(m.get("position", 1))))
-    machines.clear()
-    machines.extend(new_machines)
-    # load twin state fields if present
-    if isinstance(ts, dict):
-        twin_state["staffing_shifts"] = int(ts.get("staffing_shifts", twin_state["staffing_shifts"]))
-        twin_state["ambient_temp"] = float(ts.get("ambient_temp", twin_state["ambient_temp"]))
-        twin_state["ambient_humidity"] = float(ts.get("ambient_humidity", twin_state["ambient_humidity"]))
-    return {"ok": True}
-
-# -------------------
-# Enhanced Presets endpoints with backwards compatibility
-# -------------------
-@app.post("/api/presets")
-async def save_preset(payload: dict, x_api_key: str = Header(None)):
-    require_api_key(x_api_key)
-    
-    try:
-        name = validate_preset_name(payload.get("name", ""))
-        description = payload.get("description", "").strip()[:200]  # Limit description length
-        
-        config = {
-            "twin_state": twin_state.copy(),
-            "machines": [m.to_dict() for m in machines],
-        }
-        
-        created_at = datetime.utcnow().isoformat() + "Z"
-        
-        with db_lock:
-            cur = db_conn.cursor()
-            try:
-                # Check if the new columns exist before using them
-                if check_column_exists(db_conn, 'presets', 'description') and check_column_exists(db_conn, 'presets', 'created_at'):
-                    cur.execute(
-                        "INSERT INTO presets (name, description, config, created_at) VALUES (?, ?, ?, ?)", 
-                        (name, description, json.dumps(config), created_at)
-                    )
-                else:
-                    # Fallback for old schema
-                    cur.execute(
-                        "INSERT INTO presets (name, config) VALUES (?, ?)", 
-                        (name, json.dumps(config))
-                    )
-                db_conn.commit()
-                preset_id = cur.lastrowid
-            except sqlite3.IntegrityError:
-                raise HTTPException(status_code=400, detail="A preset with this name already exists")
-        
-        return {"ok": True, "id": preset_id, "message": f"Preset '{name}' saved successfully"}
-    
-    except ValueError as e:
-        raise HTTPException(status_code=400, detail=str(e))
-    except Exception as e:
-        raise HTTPException(status_code=500, detail="Failed to save preset")
-
-@app.get("/api/presets")
-async def list_presets():
-    with db_lock:
-        cur = db_conn.cursor()
-        
-        # Check if new columns exist and query accordingly
-        if check_column_exists(db_conn, 'presets', 'description') and check_column_exists(db_conn, 'presets', 'created_at'):
-            cur.execute("SELECT id, name, description, created_at FROM presets ORDER BY created_at DESC")
-            rows = cur.fetchall()
-            return [
-                {
-                    "id": r[0], 
-                    "name": r[1], 
-                    "description": r[2] or "", 
-                    "created_at": r[3] or datetime.utcnow().isoformat() + "Z"
-                } 
-                for r in rows
-            ]
-        else:
-            # Fallback for old schema
-            cur.execute("SELECT id, name FROM presets ORDER BY id DESC")
-            rows = cur.fetchall()
-            return [
-                {
-                    "id": r[0], 
-                    "name": r[1], 
-                    "description": "", 
-                    "created_at": datetime.utcnow().isoformat() + "Z"
-                } 
-                for r in rows
-            ]
-
-@app.post("/api/presets/{preset_id}/load")
-async def load_preset(preset_id: int, x_api_key: str = Header(None)):
-    global machines
-    require_api_key(x_api_key)
-    
-    with db_lock:
-        cur = db_conn.cursor()
-        cur.execute("SELECT name, config FROM presets WHERE id = ?", (preset_id,))
-        row = cur.fetchone()
-    
-    if not row:
-        raise HTTPException(status_code=404, detail="Preset not found")
-    
-    preset_name, config_json = row
-    
-    try:
-        cfg = json.loads(config_json)
-    except json.JSONDecodeError:
-        raise HTTPException(status_code=500, detail="Corrupted preset data")
-    
-    # Validate configuration structure
-    if not isinstance(cfg, dict) or "machines" not in cfg or "twin_state" not in cfg:
-        raise HTTPException(status_code=500, detail="Invalid preset configuration")
-    
-    try:
-        # Load machines with complete state restoration
-        new_machines = []
-        for machine_data in cfg.get("machines", []):
-            machine = Machine(
-                machine_data["id"], 
-                float(machine_data.get("base_rate", 50)), 
-                int(machine_data.get("position", 1))
-            )
-            # Restore complete machine state
-            machine.from_dict(machine_data)
-            new_machines.append(machine)
-        
-        # Replace machines
-        machines.clear()
-        machines.extend(new_machines)
-        normalize_machine_positions()
-        
-        # Load complete twin state
-        saved_twin_state = cfg.get("twin_state", {})
-        twin_state.clear()
-        twin_state.update(saved_twin_state)
-        twin_state["time"] = datetime.utcnow().isoformat() + "Z"  # Update timestamp
-        
-        return {"ok": True, "message": f"Preset '{preset_name}' loaded successfully"}
-    
-    except Exception as e:
-        raise HTTPException(status_code=500, detail=f"Failed to load preset: {str(e)}")
-
-@app.post("/api/presets/{preset_id}/duplicate")
-async def duplicate_preset(preset_id: int, payload: dict, x_api_key: str = Header(None)):
-    require_api_key(x_api_key)
-    
-    # Get original preset
-    with db_lock:
-        cur = db_conn.cursor()
-        if check_column_exists(db_conn, 'presets', 'description'):
-            cur.execute("SELECT name, description, config FROM presets WHERE id = ?", (preset_id,))
-            row = cur.fetchone()
-            if row:
-                original_name, original_description, config_json = row
-            else:
-                raise HTTPException(status_code=404, detail="Preset not found")
-        else:
-            cur.execute("SELECT name, config FROM presets WHERE id = ?", (preset_id,))
-            row = cur.fetchone()
-            if row:
-                original_name, config_json = row
-                original_description = ""
-            else:
-                raise HTTPException(status_code=404, detail="Preset not found")
-    
-    try:
-        new_name = validate_preset_name(payload.get("name", f"{original_name} (Copy)"))
-        new_description = payload.get("description", original_description or "").strip()[:200]
-        
-        created_at = datetime.utcnow().isoformat() + "Z"
-        
-        with db_lock:
-            cur = db_conn.cursor()
-            try:
-                if check_column_exists(db_conn, 'presets', 'description') and check_column_exists(db_conn, 'presets', 'created_at'):
-                    cur.execute(
-                        "INSERT INTO presets (name, description, config, created_at) VALUES (?, ?, ?, ?)", 
-                        (new_name, new_description, config_json, created_at)
-                    )
-                else:
-                    cur.execute(
-                        "INSERT INTO presets (name, config) VALUES (?, ?)", 
-                        (new_name, config_json)
-                    )
-                db_conn.commit()
-                new_preset_id = cur.lastrowid
-            except sqlite3.IntegrityError:
-                raise HTTPException(status_code=400, detail="A preset with this name already exists")
-        
-        return {"ok": True, "id": new_preset_id, "message": f"Preset duplicated as '{new_name}'"}
-    
-    except ValueError as e:
-        raise HTTPException(status_code=400, detail=str(e))
-    except Exception as e:
-        raise HTTPException(status_code=500, detail="Failed to duplicate preset")
-
-@app.delete("/api/presets/{preset_id}")
-async def delete_preset(preset_id: int, x_api_key: str = Header(None)):
-    require_api_key(x_api_key)
-    
-    with db_lock:
-        cur = db_conn.cursor()
-        cur.execute("SELECT name FROM presets WHERE id = ?", (preset_id,))
-        row = cur.fetchone()
-        
-        if not row:
-            raise HTTPException(status_code=404, detail="Preset not found")
-        
-        preset_name = row[0]
-        cur.execute("DELETE FROM presets WHERE id = ?", (preset_id,))
-        db_conn.commit()
-    
-    return {"ok": True, "message": f"Preset '{preset_name}' deleted successfully"}
-
-@app.post("/api/reset")
-async def reset_simulation_endpoint(x_api_key: str = Header(None)):
-    require_api_key(x_api_key)
-    
-    try:
-        reset_simulation()
-        return {"ok": True, "message": "Simulation reset to initial state"}
-    except Exception as e:
-        raise HTTPException(status_code=500, detail=f"Failed to reset simulation: {str(e)}")
-
-# -------------------
-# Run uvicorn to start
-# -------------------
-# Start with: uvicorn backend:app --reload --host 0.0.0.0 --port 8000
->>>>>>> a06e95d1
+# backend.py
+import asyncio
+import json
+import random
+import sqlite3
+import uuid
+from datetime import datetime, timedelta
+from typing import Dict, List, Any
+import threading
+import time
+import os
+import re
+
+from fastapi import FastAPI, WebSocket, WebSocketDisconnect, Request, HTTPException, Header
+from fastapi.responses import FileResponse, JSONResponse, HTMLResponse
+from fastapi.staticfiles import StaticFiles
+from fastapi.middleware.cors import CORSMiddleware
+from fastapi.templating import Jinja2Templates
+from pydantic import BaseModel
+
+import paho.mqtt.client as mqtt  # for optional external ingestion
+
+# -------------------
+# CONFIG
+# -------------------
+DB_PATH = "twin_history.db"
+API_KEY = os.environ.get("FACTORY_API_KEY", "secret123")
+MQTT_ENABLED = False
+MQTT_BROKER = os.environ.get("MQTT_BROKER", "broker.hivemq.com")
+MQTT_PORT = int(os.environ.get("MQTT_PORT", 1883))
+MQTT_TOPIC = os.environ.get("MQTT_TOPIC", "/factory/digitaltwin/sensors")
+TICK_SECONDS = 2.0
+SECONDS_PER_MIN = 60.0
+
+app = FastAPI()
+
+# Allow local testing from file:// or localhost dev server
+app.add_middleware(
+    CORSMiddleware,
+    allow_origins=["*"],
+    allow_credentials=True,
+    allow_methods=["*"],
+    allow_headers=["*"],
+)
+
+# Mount static files - this is important for serving your index.html
+app.mount("/static", StaticFiles(directory="static"), name="static")
+
+# -----------------------
+# PYDANTIC MODELS
+# -----------------------
+class MachineIn(BaseModel):
+    name: str
+    base_rate: float = 50.0
+    position: int = 1
+
+# -------------------
+# DATABASE (SQLite)
+# -------------------
+def get_db_version(conn):
+    try:
+        cursor = conn.cursor()
+        cursor.execute("SELECT name FROM sqlite_master WHERE type='table' AND name='schema_version'")
+        if cursor.fetchone():
+            cursor.execute("SELECT version FROM schema_version ORDER BY id DESC LIMIT 1")
+            result = cursor.fetchone()
+            return result[0] if result else 0
+        return 0
+    except:
+        return 0
+
+def set_db_version(conn, version):
+    cursor = conn.cursor()
+    cursor.execute("""
+    CREATE TABLE IF NOT EXISTS schema_version (
+        id INTEGER PRIMARY KEY AUTOINCREMENT,
+        version INTEGER NOT NULL,
+        updated_at TEXT NOT NULL
+    )
+    """)
+    cursor.execute("INSERT INTO schema_version (version, updated_at) VALUES (?, ?)", 
+                  (version, datetime.utcnow().isoformat() + "Z"))
+    conn.commit()
+
+def check_column_exists(conn, table_name, column_name):
+    cursor = conn.cursor()
+    cursor.execute(f"PRAGMA table_info({table_name})")
+    columns = [row[1] for row in cursor.fetchall()]
+    return column_name in columns
+
+def migrate_database(conn):
+    current_version = get_db_version(conn)
+    cursor = conn.cursor()
+    
+    if current_version < 1:
+        print("Migrating database to version 1...")
+        try:
+            cursor.execute("SELECT name FROM sqlite_master WHERE type='table' AND name='presets'")
+            if cursor.fetchone():
+                if not check_column_exists(conn, 'presets', 'description'):
+                    cursor.execute("ALTER TABLE presets ADD COLUMN description TEXT")
+                    print("Added 'description' column to presets table")
+                
+                if not check_column_exists(conn, 'presets', 'created_at'):
+                    cursor.execute("ALTER TABLE presets ADD COLUMN created_at TEXT")
+                    print("Added 'created_at' column to presets table")
+                    
+                    default_date = datetime.utcnow().isoformat() + "Z"
+                    cursor.execute("UPDATE presets SET created_at = ? WHERE created_at IS NULL", (default_date,))
+                    print("Set default created_at for existing presets")
+            
+            conn.commit()
+            set_db_version(conn, 1)
+            print("Database migration to version 1 completed")
+        except Exception as e:
+            print(f"Migration to version 1 failed: {e}")
+            conn.rollback()
+
+def init_db():
+    conn = sqlite3.connect(DB_PATH, check_same_thread=False)
+    c = conn.cursor()
+    
+    c.execute("""
+    CREATE TABLE IF NOT EXISTS metrics (
+        id INTEGER PRIMARY KEY AUTOINCREMENT,
+        ts TEXT NOT NULL,
+        payload TEXT NOT NULL
+    );
+    """)
+    
+    c.execute("""
+    CREATE TABLE IF NOT EXISTS presets (
+        id INTEGER PRIMARY KEY AUTOINCREMENT,
+        name TEXT NOT NULL UNIQUE,
+        description TEXT,
+        config TEXT NOT NULL,
+        created_at TEXT NOT NULL
+    );
+    """)
+    
+    conn.commit()
+    migrate_database(conn)
+    return conn
+
+db_conn = init_db()
+db_lock = threading.Lock()
+
+def save_metrics_snapshot(snapshot: dict):
+    try:
+        with db_lock:
+            cur = db_conn.cursor()
+            cur.execute("INSERT INTO metrics (ts, payload) VALUES (?, ?)", (snapshot["time"], json.dumps(snapshot)))
+            db_conn.commit()
+    except Exception as e:
+        print("DB save error:", e)
+
+def query_history(minutes: int = 60):
+    cutoff = datetime.utcnow() - timedelta(minutes=minutes)
+    cutoff_iso = cutoff.isoformat() + "Z"
+    with db_lock:
+        cur = db_conn.cursor()
+        cur.execute("SELECT ts, payload FROM metrics WHERE ts >= ? ORDER BY ts ASC", (cutoff_iso,))
+        rows = cur.fetchall()
+    results = []
+    for ts, payload in rows:
+        try:
+            results.append(json.loads(payload))
+        except:
+            pass
+    return results
+
+# -----------------------
+# DIGITAL TWIN MODEL
+# -----------------------
+class Machine:
+    def __init__(self, id: str, name: str, base_rate: float, position: int):
+        self.id = id
+        self.name = name
+        self.base_rate = base_rate
+        self.throughput_factor = 1.0
+        self.uptime = 1.0
+        self.queue = 0.0
+        self.position = position
+        self.status = "on"
+        self.total_processed = 0.0
+        self.last_change = datetime.utcnow().isoformat() + "Z"
+
+    def to_dict(self):
+        return {
+            "id": self.id,
+            "name": self.name,
+            "base_rate": self.base_rate,
+            "throughput_factor": round(self.throughput_factor, 3),
+            "uptime": round(self.uptime, 3),
+            "queue": round(self.queue, 2),
+            "position": self.position,
+            "status": self.status,
+            "total_processed": int(self.total_processed),
+            "last_change": self.last_change
+        }
+
+    def from_dict(self, data: dict):
+        self.name = data.get("name", self.name)
+        self.base_rate = float(data.get("base_rate", self.base_rate))
+        self.throughput_factor = float(data.get("throughput_factor", 1.0))
+        self.uptime = float(data.get("uptime", 1.0))
+        self.queue = float(data.get("queue", 0.0))
+        self.position = int(data.get("position", self.position))
+        self.status = data.get("status", "on")
+        self.total_processed = float(data.get("total_processed", 0.0))
+        self.last_change = data.get("last_change", datetime.utcnow().isoformat() + "Z")
+
+# Initial default machines
+DEFAULT_MACHINES = [
+    {"id": "M1_cutter", "name": "Cutting Station", "base_rate": 60, "position": 1},
+    {"id": "M2_press", "name": "Press Station", "base_rate": 50, "position": 2},
+    {"id": "M3_paint", "name": "Paint Station", "base_rate": 40, "position": 3},
+    {"id": "M4_inspect", "name": "Inspection Station", "base_rate": 70, "position": 4},
+]
+
+machines: Dict[str, Machine] = {}
+machines_lock = asyncio.Lock()
+
+def initialize_default_machines():
+    for m in DEFAULT_MACHINES:
+        machines[m["id"]] = Machine(m["id"], m["name"], m["base_rate"], m["position"])
+
+initialize_default_machines()
+
+# Initial twin state
+INITIAL_TWIN_STATE = {
+    "staffing_shifts": 1,
+    "ambient_temp": 25.0,
+    "ambient_humidity": 45.0,
+    "total_output": 0,
+}
+
+twin_state = INITIAL_TWIN_STATE.copy()
+twin_state["time"] = datetime.utcnow().isoformat() + "Z"
+
+# -------------------
+# Helper functions
+# -------------------
+def validate_preset_name(name: str) -> str:
+    if not name or not name.strip():
+        raise ValueError("Preset name cannot be empty")
+    
+    name = name.strip()
+    if len(name) > 50:
+        raise ValueError("Preset name cannot exceed 50 characters")
+    
+    if not re.match(r'^[a-zA-Z0-9\s\-_\.]+$', name):
+        raise ValueError("Preset name can only contain letters, numbers, spaces, hyphens, underscores, and periods")
+    
+    return name
+
+def reset_simulation():
+    global twin_state
+    machines.clear()
+    initialize_default_machines()
+    twin_state.clear()
+    twin_state.update(INITIAL_TWIN_STATE.copy())
+    twin_state["time"] = datetime.utcnow().isoformat() + "Z"
+
+def normalize_machine_positions():
+    sorted_machines = sorted(machines.values(), key=lambda x: x.position)
+    for idx, machine in enumerate(sorted_machines, start=1):
+        machine.position = idx
+
+def compute_staffing_modifier(shifts: int) -> float:
+    return 1.0 + 0.25 * (shifts - 1)
+
+def machines_snapshot():
+    return [m.to_dict() for m in sorted(machines.values(), key=lambda x: x.position)]
+
+def process_production_tick(delta_seconds: float):
+    staffing_mod = compute_staffing_modifier(twin_state["staffing_shifts"])
+
+    twin_state["ambient_temp"] += random.uniform(-0.05, 0.05)
+    twin_state["ambient_humidity"] += random.uniform(-0.1, 0.1)
+    twin_state["ambient_temp"] = round(max(15, min(40, twin_state["ambient_temp"])), 2)
+    twin_state["ambient_humidity"] = round(max(20, min(80, twin_state["ambient_humidity"])), 2)
+
+    machines_sorted = sorted(machines.values(), key=lambda m: m.position)
+    new_output = 0.0
+
+    for i, m in enumerate(machines_sorted):
+        if m.status != "on":
+            m.uptime = max(0.0, m.uptime - 0.001 * (delta_seconds / TICK_SECONDS))
+            continue
+
+        if random.random() < 0.0005:
+            m.uptime = max(0.5, m.uptime - random.uniform(0.05, 0.2))
+        else:
+            m.uptime = min(1.0, m.uptime + 0.0005 * (delta_seconds / TICK_SECONDS))
+
+        ideal_per_tick = m.base_rate * (delta_seconds / SECONDS_PER_MIN)
+        effective_rate = ideal_per_tick * m.throughput_factor * staffing_mod * m.uptime
+
+        if i == 0:
+            arrivals = max(0.0, random.gauss(ideal_per_tick * staffing_mod, ideal_per_tick * 0.2))
+            m.queue += arrivals
+
+        processed = min(m.queue, max(0.0, effective_rate))
+        m.queue -= processed
+        m.total_processed += processed
+
+        if i < len(machines_sorted) - 1:
+            machines_sorted[i + 1].queue += processed
+        else:
+            new_output += processed
+
+        m.throughput_factor += random.uniform(-0.001, 0.001)
+        m.throughput_factor = max(0.2, min(1.8, m.throughput_factor))
+
+    twin_state["total_output"] += int(new_output)
+    twin_state["time"] = datetime.utcnow().isoformat() + "Z"
+
+# -------------------
+# WebSocket manager
+# -------------------
+class ConnectionManager:
+    def __init__(self):
+        self.active: List[WebSocket] = []
+
+    async def connect(self, websocket: WebSocket):
+        await websocket.accept()
+        self.active.append(websocket)
+
+    def disconnect(self, websocket: WebSocket):
+        if websocket in self.active:
+            self.active.remove(websocket)
+
+    async def broadcast(self, message: Dict):
+        data = json.dumps(message) if isinstance(message, dict) else message
+        living = []
+        for ws in list(self.active):
+            try:
+                if isinstance(data, str):
+                    await ws.send_text(data)
+                else:
+                    await ws.send_json(data)
+                living.append(ws)
+            except Exception:
+                pass
+        self.active = living
+
+manager = ConnectionManager()
+
+# -----------------------
+# REST API ENDPOINTS
+# -----------------------
+@app.get('/api/machines')
+async def list_machines():
+    return machines_snapshot()
+
+@app.post('/api/machines', status_code=201)
+async def create_machine(payload: MachineIn):
+    async with machines_lock:
+        mid = str(uuid.uuid4())
+        m = Machine(mid, payload.name, payload.base_rate, payload.position)
+        machines[mid] = m
+    
+    normalize_machine_positions()
+    await manager.broadcast({'type': 'machines_updated', 'machines': machines_snapshot()})
+    return m.to_dict()
+
+@app.put('/api/machines/{machine_id}')
+async def update_machine(machine_id: str, payload: MachineIn):
+    async with machines_lock:
+        if machine_id not in machines:
+            raise HTTPException(status_code=404, detail='Machine not found')
+        
+        m = machines[machine_id]
+        m.name = payload.name
+        m.base_rate = payload.base_rate
+        m.position = payload.position
+        m.last_change = datetime.utcnow().isoformat() + "Z"
+    
+    normalize_machine_positions()
+    await manager.broadcast({'type': 'machines_updated', 'machines': machines_snapshot()})
+    return m.to_dict()
+
+@app.delete('/api/machines/{machine_id}')
+async def delete_machine(machine_id: str):
+    async with machines_lock:
+        if machine_id not in machines:
+            raise HTTPException(status_code=404, detail='Machine not found')
+
+        m = machines.pop(machine_id)
+        m.queue = 0.0
+
+    normalize_machine_positions()
+    await manager.broadcast({'type': 'machines_updated', 'machines': machines_snapshot()})
+    return {'status': 'deleted', 'id': machine_id}
+
+# -----------------------
+# BACKGROUND TASK
+# -----------------------
+async def simulator_loop():
+    while True:
+        try:
+            if machines:
+                process_production_tick(TICK_SECONDS)
+                
+                machines_snapshot_data = machines_snapshot()
+                bottlenecks = [m["id"] for m in machines_snapshot_data if m["queue"] > max(2.0, 0.5 * (m["base_rate"]/SECONDS_PER_MIN) * TICK_SECONDS)]
+                
+                metrics = {
+                    "time": twin_state["time"],
+                    "ambient_temp": twin_state["ambient_temp"],
+                    "ambient_humidity": twin_state["ambient_humidity"],
+                    "total_output": twin_state["total_output"],
+                    "machines": machines_snapshot_data,
+                    "bottlenecks": bottlenecks,
+                    "staffing_shifts": twin_state["staffing_shifts"],
+                }
+                
+                await manager.broadcast({"type": "metrics", "payload": metrics})
+                save_metrics_snapshot(metrics)
+        except Exception as e:
+            print(f"Simulator loop error: {e}")
+        
+        await asyncio.sleep(TICK_SECONDS)
+
+@app.on_event("startup")
+async def startup_event():
+    asyncio.create_task(simulator_loop())
+
+# -----------------------
+# WEBSOCKET ENDPOINT
+# -----------------------
+@app.websocket("/ws")
+async def websocket_endpoint(websocket: WebSocket):
+    await manager.connect(websocket)
+    try:
+        initial_payload = {
+            "time": twin_state["time"],
+            "ambient_temp": twin_state["ambient_temp"],
+            "ambient_humidity": twin_state["ambient_humidity"],
+            "total_output": twin_state["total_output"],
+            "machines": machines_snapshot(),
+            "bottlenecks": [],
+            "staffing_shifts": twin_state["staffing_shifts"],
+        }
+        await websocket.send_text(json.dumps({"type": "metrics", "payload": initial_payload}))
+        
+        while True:
+            msg = await websocket.receive_text()
+            try:
+                obj = json.loads(msg)
+            except:
+                await websocket.send_text(json.dumps({"type":"error","payload":"invalid json"}))
+                continue
+
+            action = obj.get("action")
+            key = obj.get("api_key") or ""
+            
+            if action == "get_snapshot":
+                snapshot = {
+                    "time": twin_state["time"],
+                    "ambient_temp": twin_state["ambient_temp"],
+                    "ambient_humidity": twin_state["ambient_humidity"],
+                    "total_output": twin_state["total_output"],
+                    "machines": machines_snapshot(),
+                    "bottlenecks": [m_id for m_id, m in machines.items() if m.queue > 5],
+                    "staffing_shifts": twin_state["staffing_shifts"],
+                }
+                await websocket.send_text(json.dumps({"type":"metrics","payload": snapshot}))
+                continue
+            elif action == "ping":
+                await websocket.send_json({'type': 'pong'})
+                continue
+
+            if key != API_KEY:
+                await websocket.send_text(json.dumps({"type":"error","payload":"missing or invalid api_key"}))
+                continue
+
+            if action == "add_shift":
+                twin_state["staffing_shifts"] = min(3, twin_state["staffing_shifts"] + 1)
+            elif action == "remove_shift":
+                twin_state["staffing_shifts"] = max(1, twin_state["staffing_shifts"] - 1)
+            elif action == "move_equipment":
+                mid = obj.get("machine_id")
+                new_pos = obj.get("new_position")
+                if mid in machines:
+                    machines[mid].position = int(new_pos)
+                    machines[mid].last_change = datetime.utcnow().isoformat() + "Z"
+                    normalize_machine_positions()
+            elif action == "toggle_machine":
+                mid = obj.get("machine_id")
+                if mid in machines:
+                    m = machines[mid]
+                    m.status = "off" if m.status == "on" else "on"
+                    m.last_change = datetime.utcnow().isoformat() + "Z"
+            elif action == "set_throughput":
+                mid = obj.get("machine_id")
+                val = float(obj.get("value", 1.0))
+                if mid in machines:
+                    machines[mid].throughput_factor = max(0.2, min(2.0, val))
+                    machines[mid].last_change = datetime.utcnow().isoformat() + "Z"
+            elif action == "add_machine":
+                new_id = obj.get("machine_id", f"M_new_{len(machines)+1}")
+                name = obj.get("name", f"Machine {len(machines)+1}")
+                pos = int(obj.get("position", len(machines)+1))
+                base_rate = float(obj.get("base_rate", 50))
+                
+                async with machines_lock:
+                    machines[new_id] = Machine(new_id, name, base_rate, pos)
+                    normalize_machine_positions()
+            else:
+                await websocket.send_text(json.dumps({"type":"error","payload":"unknown action"}))
+                continue
+
+            current_payload = {
+                "time": twin_state["time"],
+                "ambient_temp": twin_state["ambient_temp"],
+                "ambient_humidity": twin_state["ambient_humidity"],
+                "total_output": twin_state["total_output"],
+                "machines": machines_snapshot(),
+                "bottlenecks": [m_id for m_id, m in machines.items() if m.queue > 5],
+                "staffing_shifts": twin_state["staffing_shifts"],
+            }
+            await manager.broadcast({"type": "metrics", "payload": current_payload})
+            
+    except WebSocketDisconnect:
+        manager.disconnect(websocket)
+    except Exception as e:
+        print(f"WebSocket error: {e}")
+        manager.disconnect(websocket)
+
+# -------------------
+# HTTP ENDPOINTS
+# -------------------
+def require_api_key(x_api_key: str = Header(None)):
+    if x_api_key != API_KEY:
+        raise HTTPException(status_code=401, detail="Invalid API Key")
+
+# IMPORTANT: This route serves your static/index.html at the root URL
+@app.get("/")
+async def index():
+    """Serve the main dashboard from static/index.html"""
+    try:
+        return FileResponse("static/index.html")
+    except FileNotFoundError:
+        return HTMLResponse("""
+        <html>
+            <head><title>Factory Digital Twin - File Not Found</title></head>
+            <body>
+                <h1>🏭 Factory Digital Twin</h1>
+                <div style="background: #fee; padding: 20px; border-radius: 8px; margin: 20px;">
+                    <h2>Dashboard file not found!</h2>
+                    <p><strong>Expected file:</strong> <code>static/index.html</code></p>
+                    <p>Please ensure you have created the <code>static/index.html</code> file.</p>
+                    <p><strong>Available endpoints:</strong></p>
+                    <ul>
+                        <li><a href="/api/machines">GET /api/machines</a> - List all machines</li>
+                        <li><code>ws://localhost:8000/ws</code> - WebSocket connection</li>
+                    </ul>
+                </div>
+            </body>
+        </html>
+        """, status_code=404)
+
+@app.get("/api/history")
+async def api_history(minutes: int = 60):
+    rows = query_history(minutes)
+    return {"minutes": minutes, "count": len(rows), "snapshots": rows}
+
+@app.get("/api/latest")
+async def api_latest():
+    with db_lock:
+        cur = db_conn.cursor()
+        cur.execute("SELECT payload FROM metrics ORDER BY id DESC LIMIT 1")
+        r = cur.fetchone()
+    if not r:
+        return {}
+    return json.loads(r[0])
+
+@app.post("/api/export")
+async def api_export(x_api_key: str = Header(None)):
+    require_api_key(x_api_key)
+    data = {
+        "twin_state": twin_state,
+        "machines": machines_snapshot(),
+    }
+    return JSONResponse(content=data)
+
+@app.post("/api/import")
+async def api_import(payload: dict, x_api_key: str = Header(None)):
+    require_api_key(x_api_key)
+    ms = payload.get("machines")
+    ts = payload.get("twin_state")
+    if not isinstance(ms, list):
+        raise HTTPException(status_code=400, detail="Invalid machines list")
+    
+    machines.clear()
+    for m_data in ms:
+        machine = Machine(
+            m_data["id"], 
+            m_data.get("name", m_data["id"]), 
+            float(m_data.get("base_rate", 50)), 
+            int(m_data.get("position", 1))
+        )
+        machine.from_dict(m_data)
+        machines[machine.id] = machine
+    
+    normalize_machine_positions()
+    
+    if isinstance(ts, dict):
+        twin_state["staffing_shifts"] = int(ts.get("staffing_shifts", twin_state["staffing_shifts"]))
+        twin_state["ambient_temp"] = float(ts.get("ambient_temp", twin_state["ambient_temp"]))
+        twin_state["ambient_humidity"] = float(ts.get("ambient_humidity", twin_state["ambient_humidity"]))
+    return {"ok": True}
+
+# Additional preset endpoints can be added here...
+
+if __name__ == "__main__":
+    import uvicorn
+    uvicorn.run(app, host="0.0.0.0", port=8000)